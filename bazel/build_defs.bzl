--- conflicted
+++ resolved
@@ -19,11 +19,8 @@
     "//conditions:default": [
         # copybara:strip_for_google3_begin
         "-std=c99",
-<<<<<<< HEAD
-=======
         "-pedantic",
         "-Werror=pedantic",
->>>>>>> e86541ac
         "-Wstrict-prototypes",
         # copybara:strip_end
     ],
