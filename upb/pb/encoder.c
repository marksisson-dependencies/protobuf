/*
 * upb - a minimalist implementation of protocol buffers.
 *
 * Copyright (c) 2014 Google Inc.  See LICENSE for details.
 * Author: Josh Haberman <jhaberman@gmail.com>
 *
 * Since we are implementing pure handlers (ie. without any out-of-band access
 * to pre-computed lengths), we have to buffer all submessages before we can
 * emit even their first byte.
 *
 * Not knowing the size of submessages also means we can't write a perfect
 * zero-copy implementation, even with buffering.  Lengths are stored as
 * varints, which means that we don't know how many bytes to reserve for the
 * length until we know what the length is.
 *
 * This leaves us with three main choices:
 *
 * 1. buffer all submessage data in a temporary buffer, then copy it exactly
 *    once into the output buffer.
 *
 * 2. attempt to buffer data directly into the output buffer, estimating how
 *    many bytes each length will take.  When our guesses are wrong, use
 *    memmove() to grow or shrink the allotted space.
 *
 * 3. buffer directly into the output buffer, allocating a max length
 *    ahead-of-time for each submessage length.  If we overallocated, we waste
 *    space, but no memcpy() or memmove() is required.  This approach requires
 *    defining a maximum size for submessages and rejecting submessages that
 *    exceed that size.
 *
 * (2) and (3) have the potential to have better performance, but they are more
 * complicated and subtle to implement:
 *
 *   (3) requires making an arbitrary choice of the maximum message size; it
 *       wastes space when submessages are shorter than this and fails
 *       completely when they are longer.  This makes it more finicky and
 *       requires configuration based on the input.  It also makes it impossible
 *       to perfectly match the output of reference encoders that always use the
 *       optimal amount of space for each length.
 *
 *   (2) requires guessing the the size upfront, and if multiple lengths are
 *       guessed wrong the minimum required number of memmove() operations may
 *       be complicated to compute correctly.  Implemented properly, it may have
 *       a useful amortized or average cost, but more investigation is required
 *       to determine this and what the optimal algorithm is to achieve it.
 *
 *   (1) makes you always pay for exactly one copy, but its implementation is
 *       the simplest and its performance is predictable.
 *
 * So for now, we implement (1) only.  If we wish to optimize later, we should
 * be able to do it without affecting users.
 *
 * The strategy is to buffer the segments of data that do *not* depend on
 * unknown lengths in one buffer, and keep a separate buffer of segment pointers
 * and lengths.  When the top-level submessage ends, we can go beginning to end,
 * alternating the writing of lengths with memcpy() of the rest of the data.
 * At the top level though, no buffering is required.
 */

#include "upb/pb/encoder.h"
#include "upb/pb/varint.int.h"

#include <stdlib.h>

// The output buffer is divided into segments; a segment is a string of data
// that is "ready to go" -- it does not need any varint lengths inserted into
// the middle.  The seams between segments are where varints will be inserted
// once they are known.
//
// We also use the concept of a "run", which is a range of encoded bytes that
// occur at a single submessage level.  Every segment contains one or more runs.
//
// A segment can span messages.  Consider:
//
//                  .--Submessage lengths---------.
//                  |       |                     |
//                  |       V                     V
//                  V      | |---------------    | |-----------------
// Submessages:    | |-----------------------------------------------
// Top-level msg: ------------------------------------------------------------
//
// Segments:          -----   -------------------   -----------------
// Runs:              *----   *--------------*---   *----------------
// (* marks the start)
//
// Note that the top-level menssage is not in any segment because it does not
// have any length preceding it.
//
// A segment is only interrupted when another length needs to be inserted.  So
// observe how the second segment spans both the inner submessage and part of
// the next enclosing message.
typedef struct {
  uint32_t msglen;  // The length to varint-encode before this segment.
  uint32_t seglen;  // Length of the segment.
} upb_pb_encoder_segment;

struct upb_pb_encoder {
  upb_env *env;

  // Our input and output.
  upb_sink input_;
  upb_bytessink *output_;

  // The "subclosure" -- used as the inner closure as part of the bytessink
  // protocol.
  void *subc;

  // The output buffer and limit, and our current write position.  "buf"
  // initially points to "initbuf", but is dynamically allocated if we need to
  // grow beyond the initial size.
  char *buf, *ptr, *limit;

  // The beginning of the current run, or undefined if we are at the top level.
  char *runbegin;

  // The list of segments we are accumulating.
  upb_pb_encoder_segment *segbuf, *segptr, *seglimit;

  // The stack of enclosing submessages.  Each entry in the stack points to the
  // segment where this submessage's length is being accumulated.
  int *stack, *top, *stacklimit;

  // Depth of startmsg/endmsg calls.
  int depth;
};

/* low-level buffering ********************************************************/

// Low-level functions for interacting with the output buffer.

// TODO(haberman): handle pushback
static void putbuf(upb_pb_encoder *e, const char *buf, size_t len) {
  size_t n = upb_bytessink_putbuf(e->output_, e->subc, buf, len, NULL);
  UPB_ASSERT_VAR(n, n == len);
}

static upb_pb_encoder_segment *top(upb_pb_encoder *e) {
  return &e->segbuf[*e->top];
}

// Call to ensure that at least "bytes" bytes are available for writing at
// e->ptr.  Returns false if the bytes could not be allocated.
static bool reserve(upb_pb_encoder *e, size_t bytes) {
<<<<<<< HEAD
  if ((e->limit - e->ptr) < bytes) {
    // Grow buffer.
=======
  if ((size_t)(e->limit - e->ptr) < bytes) {
>>>>>>> bd7ea8c6
    size_t needed = bytes + (e->ptr - e->buf);
    size_t old_size = e->limit - e->buf;

    size_t new_size = old_size;

    while (new_size < needed) {
      new_size *= 2;
    }

    char *new_buf = upb_env_realloc(e->env, e->buf, old_size, new_size);

    if (new_buf == NULL) {
      return false;
    }

    e->ptr = new_buf + (e->ptr - e->buf);
    e->runbegin = new_buf + (e->runbegin - e->buf);
    e->limit = new_buf + new_size;
    e->buf = new_buf;
  }

  return true;
}

// Call when "bytes" bytes have been writte at e->ptr.  The caller *must* have
// previously called reserve() with at least this many bytes.
static void encoder_advance(upb_pb_encoder *e, size_t bytes) {
  assert((size_t)(e->limit - e->ptr) >= bytes);
  e->ptr += bytes;
}

// Call when all of the bytes for a handler have been written.  Flushes the
// bytes if possible and necessary, returning false if this failed.
static bool commit(upb_pb_encoder *e) {
  if (!e->top) {
    // We aren't inside a delimited region.  Flush our accumulated bytes to
    // the output.
    //
    // TODO(haberman): in the future we may want to delay flushing for
    // efficiency reasons.
    putbuf(e, e->buf, e->ptr - e->buf);
    e->ptr = e->buf;
  }

  return true;
}

// Writes the given bytes to the buffer, handling reserve/advance.
static bool encode_bytes(upb_pb_encoder *e, const void *data, size_t len) {
  if (!reserve(e, len)) {
    return false;
  }

  memcpy(e->ptr, data, len);
  encoder_advance(e, len);
  return true;
}

// Finish the current run by adding the run totals to the segment and message
// length.
static void accumulate(upb_pb_encoder *e) {
  assert(e->ptr >= e->runbegin);
  size_t run_len = e->ptr - e->runbegin;
  e->segptr->seglen += run_len;
  top(e)->msglen += run_len;
  e->runbegin = e->ptr;
}

// Call to indicate the start of delimited region for which the full length is
// not yet known.  All data will be buffered until the length is known.
// Delimited regions may be nested; their lengths will all be tracked properly.
static bool start_delim(upb_pb_encoder *e) {
  if (e->top) {
    // We are already buffering, advance to the next segment and push it on the
    // stack.
    accumulate(e);

    if (++e->top == e->stacklimit) {
      // TODO(haberman): grow stack?
      return false;
    }

    if (++e->segptr == e->seglimit) {
      // Grow segment buffer.
      size_t old_size =
          (e->seglimit - e->segbuf) * sizeof(upb_pb_encoder_segment);
      size_t new_size = old_size * 2;
      upb_pb_encoder_segment *new_buf =
          upb_env_realloc(e->env, e->segbuf, old_size, new_size);

      if (new_buf == NULL) {
        return false;
      }

      e->segptr = new_buf + (e->segptr - e->segbuf);
      e->seglimit = new_buf + (new_size / sizeof(upb_pb_encoder_segment));
      e->segbuf = new_buf;
    }
  } else {
    // We were previously at the top level, start buffering.
    e->segptr = e->segbuf;
    e->top = e->stack;
    e->runbegin = e->ptr;
  }

  *e->top = e->segptr - e->segbuf;
  e->segptr->seglen = 0;
  e->segptr->msglen = 0;

  return true;
}

// Call to indicate the end of a delimited region.  We now know the length of
// the delimited region.  If we are not nested inside any other delimited
// regions, we can now emit all of the buffered data we accumulated.
static bool end_delim(upb_pb_encoder *e) {
  accumulate(e);
  size_t msglen = top(e)->msglen;

  if (e->top == e->stack) {
    // All lengths are now available, emit all buffered data.
    char buf[UPB_PB_VARINT_MAX_LEN];
    upb_pb_encoder_segment *s;
    const char *ptr = e->buf;
    for (s = e->segbuf; s <= e->segptr; s++) {
      size_t lenbytes = upb_vencode64(s->msglen, buf);
      putbuf(e, buf, lenbytes);
      putbuf(e, ptr, s->seglen);
      ptr += s->seglen;
    }

    e->ptr = e->buf;
    e->top = NULL;
  } else {
    // Need to keep buffering; propagate length info into enclosing submessages.
    --e->top;
    top(e)->msglen += msglen + upb_varint_size(msglen);
  }

  return true;
}


/* tag_t **********************************************************************/

// A precomputed (pre-encoded) tag and length.

typedef struct {
  uint8_t bytes;
  char tag[7];
} tag_t;

// Allocates a new tag for this field, and sets it in these handlerattr.
static void new_tag(upb_handlers *h, const upb_fielddef *f, upb_wiretype_t wt,
                    upb_handlerattr *attr) {
  uint32_t n = upb_fielddef_number(f);

  tag_t *tag = malloc(sizeof(tag_t));
  tag->bytes = upb_vencode64((n << 3) | wt, tag->tag);

  upb_handlerattr_init(attr);
  upb_handlerattr_sethandlerdata(attr, tag);
  upb_handlers_addcleanup(h, tag, free);
}

static bool encode_tag(upb_pb_encoder *e, const tag_t *tag) {
  return encode_bytes(e, tag->tag, tag->bytes);
}


/* encoding of wire types *****************************************************/

static bool encode_fixed64(upb_pb_encoder *e, uint64_t val) {
  // TODO(haberman): byte-swap for big endian.
  return encode_bytes(e, &val, sizeof(uint64_t));
}

static bool encode_fixed32(upb_pb_encoder *e, uint32_t val) {
  // TODO(haberman): byte-swap for big endian.
  return encode_bytes(e, &val, sizeof(uint32_t));
}

static bool encode_varint(upb_pb_encoder *e, uint64_t val) {
  if (!reserve(e, UPB_PB_VARINT_MAX_LEN)) {
    return false;
  }

  encoder_advance(e, upb_vencode64(val, e->ptr));
  return true;
}

static uint64_t dbl2uint64(double d) {
  uint64_t ret;
  memcpy(&ret, &d, sizeof(uint64_t));
  return ret;
}

static uint32_t flt2uint32(float d) {
  uint32_t ret;
  memcpy(&ret, &d, sizeof(uint32_t));
  return ret;
}


/* encoding of proto types ****************************************************/

static bool startmsg(void *c, const void *hd) {
  upb_pb_encoder *e = c;
  UPB_UNUSED(hd);
  if (e->depth++ == 0) {
    upb_bytessink_start(e->output_, 0, &e->subc);
  }
  return true;
}

static bool endmsg(void *c, const void *hd, upb_status *status) {
  upb_pb_encoder *e = c;
  UPB_UNUSED(hd);
  UPB_UNUSED(status);
  if (--e->depth == 0) {
    upb_bytessink_end(e->output_);
  }
  return true;
}

static void *encode_startdelimfield(void *c, const void *hd) {
  bool ok = encode_tag(c, hd) && commit(c) && start_delim(c);
  return ok ? c : UPB_BREAK;
}

static bool encode_enddelimfield(void *c, const void *hd) {
  UPB_UNUSED(hd);
  return end_delim(c);
}

static void *encode_startgroup(void *c, const void *hd) {
  return (encode_tag(c, hd) && commit(c)) ? c : UPB_BREAK;
}

static bool encode_endgroup(void *c, const void *hd) {
  return encode_tag(c, hd) && commit(c);
}

static void *encode_startstr(void *c, const void *hd, size_t size_hint) {
  UPB_UNUSED(size_hint);
  return encode_startdelimfield(c, hd);
}

static size_t encode_strbuf(void *c, const void *hd, const char *buf,
                            size_t len, const upb_bufhandle *h) {
  UPB_UNUSED(hd);
  UPB_UNUSED(h);
  return encode_bytes(c, buf, len) ? len : 0;
}

#define T(type, ctype, convert, encode)                                  \
  static bool encode_scalar_##type(void *e, const void *hd, ctype val) { \
    return encode_tag(e, hd) && encode(e, (convert)(val)) && commit(e);  \
  }                                                                      \
  static bool encode_packed_##type(void *e, const void *hd, ctype val) { \
    UPB_UNUSED(hd);                                                      \
    return encode(e, (convert)(val));                                    \
  }

T(double,   double,   dbl2uint64,   encode_fixed64)
T(float,    float,    flt2uint32,   encode_fixed32);
T(int64,    int64_t,  uint64_t,     encode_varint);
T(int32,    int32_t,  uint32_t,     encode_varint);
T(fixed64,  uint64_t, uint64_t,     encode_fixed64);
T(fixed32,  uint32_t, uint32_t,     encode_fixed32);
T(bool,     bool,     bool,         encode_varint);
T(uint32,   uint32_t, uint32_t,     encode_varint);
T(uint64,   uint64_t, uint64_t,     encode_varint);
T(enum,     int32_t,  uint32_t,     encode_varint);
T(sfixed32, int32_t,  uint32_t,     encode_fixed32);
T(sfixed64, int64_t,  uint64_t,     encode_fixed64);
T(sint32,   int32_t,  upb_zzenc_32, encode_varint);
T(sint64,   int64_t,  upb_zzenc_64, encode_varint);

#undef T


/* code to build the handlers *************************************************/

static void newhandlers_callback(const void *closure, upb_handlers *h) {
  UPB_UNUSED(closure);

  upb_handlers_setstartmsg(h, startmsg, NULL);
  upb_handlers_setendmsg(h, endmsg, NULL);

  const upb_msgdef *m = upb_handlers_msgdef(h);
  upb_msg_field_iter i;
  for(upb_msg_field_begin(&i, m);
      !upb_msg_field_done(&i);
      upb_msg_field_next(&i)) {
    const upb_fielddef *f = upb_msg_iter_field(&i);
    bool packed = upb_fielddef_isseq(f) && upb_fielddef_isprimitive(f) &&
                  upb_fielddef_packed(f);
    upb_handlerattr attr;
    upb_wiretype_t wt =
        packed ? UPB_WIRE_TYPE_DELIMITED
               : upb_pb_native_wire_types[upb_fielddef_descriptortype(f)];

    // Pre-encode the tag for this field.
    new_tag(h, f, wt, &attr);

    if (packed) {
      upb_handlers_setstartseq(h, f, encode_startdelimfield, &attr);
      upb_handlers_setendseq(h, f, encode_enddelimfield, &attr);
    }

#define T(upper, lower, upbtype)                                     \
  case UPB_DESCRIPTOR_TYPE_##upper:                                  \
    if (packed) {                                                    \
      upb_handlers_set##upbtype(h, f, encode_packed_##lower, &attr); \
    } else {                                                         \
      upb_handlers_set##upbtype(h, f, encode_scalar_##lower, &attr); \
    }                                                                \
    break;

    switch (upb_fielddef_descriptortype(f)) {
      T(DOUBLE,   double,   double);
      T(FLOAT,    float,    float);
      T(INT64,    int64,    int64);
      T(INT32,    int32,    int32);
      T(FIXED64,  fixed64,  uint64);
      T(FIXED32,  fixed32,  uint32);
      T(BOOL,     bool,     bool);
      T(UINT32,   uint32,   uint32);
      T(UINT64,   uint64,   uint64);
      T(ENUM,     enum,     int32);
      T(SFIXED32, sfixed32, int32);
      T(SFIXED64, sfixed64, int64);
      T(SINT32,   sint32,   int32);
      T(SINT64,   sint64,   int64);
      case UPB_DESCRIPTOR_TYPE_STRING:
      case UPB_DESCRIPTOR_TYPE_BYTES:
        upb_handlers_setstartstr(h, f, encode_startstr, &attr);
        upb_handlers_setendstr(h, f, encode_enddelimfield, &attr);
        upb_handlers_setstring(h, f, encode_strbuf, &attr);
        break;
      case UPB_DESCRIPTOR_TYPE_MESSAGE:
        upb_handlers_setstartsubmsg(h, f, encode_startdelimfield, &attr);
        upb_handlers_setendsubmsg(h, f, encode_enddelimfield, &attr);
        break;
      case UPB_DESCRIPTOR_TYPE_GROUP: {
        // Endgroup takes a different tag (wire_type = END_GROUP).
        upb_handlerattr attr2;
        new_tag(h, f, UPB_WIRE_TYPE_END_GROUP, &attr2);

        upb_handlers_setstartsubmsg(h, f, encode_startgroup, &attr);
        upb_handlers_setendsubmsg(h, f, encode_endgroup, &attr2);

        upb_handlerattr_uninit(&attr2);
        break;
      }
    }

#undef T

    upb_handlerattr_uninit(&attr);
  }
}

void upb_pb_encoder_reset(upb_pb_encoder *e) {
  e->segptr = NULL;
  e->top = NULL;
  e->depth = 0;
}


/* public API *****************************************************************/

const upb_handlers *upb_pb_encoder_newhandlers(const upb_msgdef *m,
                                               const void *owner) {
  return upb_handlers_newfrozen(m, owner, newhandlers_callback, NULL);
}

upb_pb_encoder *upb_pb_encoder_create(upb_env *env, const upb_handlers *h,
                                      upb_bytessink *output) {
  const size_t initial_bufsize = 256;
  const size_t initial_segbufsize = 16;
  // TODO(haberman): make this configurable.
  const size_t stack_size = 64;
#ifndef NDEBUG
  const size_t size_before = upb_env_bytesallocated(env);
#endif

  upb_pb_encoder *e = upb_env_malloc(env, sizeof(upb_pb_encoder));
  if (!e) return NULL;

  e->buf = upb_env_malloc(env, initial_bufsize);
  e->segbuf = upb_env_malloc(env, initial_segbufsize * sizeof(*e->segbuf));
  e->stack = upb_env_malloc(env, stack_size * sizeof(*e->stack));

  if (!e->buf || !e->segbuf || !e->stack) {
    return NULL;
  }

  e->limit = e->buf + initial_bufsize;
  e->seglimit = e->segbuf + initial_segbufsize;
  e->stacklimit = e->stack + stack_size;

  upb_pb_encoder_reset(e);
  upb_sink_reset(&e->input_, h, e);

  e->env = env;
  e->output_ = output;
  e->subc = output->closure;
  e->ptr = e->buf;

  // If this fails, increase the value in encoder.h.
  assert(upb_env_bytesallocated(env) - size_before <= UPB_PB_ENCODER_SIZE);
  return e;
}

upb_sink *upb_pb_encoder_input(upb_pb_encoder *e) { return &e->input_; }<|MERGE_RESOLUTION|>--- conflicted
+++ resolved
@@ -141,12 +141,8 @@
 // Call to ensure that at least "bytes" bytes are available for writing at
 // e->ptr.  Returns false if the bytes could not be allocated.
 static bool reserve(upb_pb_encoder *e, size_t bytes) {
-<<<<<<< HEAD
-  if ((e->limit - e->ptr) < bytes) {
+  if ((size_t)(e->limit - e->ptr) < bytes) {
     // Grow buffer.
-=======
-  if ((size_t)(e->limit - e->ptr) < bytes) {
->>>>>>> bd7ea8c6
     size_t needed = bytes + (e->ptr - e->buf);
     size_t old_size = e->limit - e->buf;
 
