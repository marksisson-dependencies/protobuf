
#include "upb/legacy_msg_reflection.h"

#include <string.h>
#include "upb/table.int.h"
#include "upb/msg.h"

#include "upb/port_def.inc"

bool upb_fieldtype_mapkeyok(upb_fieldtype_t type) {
  return type == UPB_TYPE_BOOL || type == UPB_TYPE_INT32 ||
         type == UPB_TYPE_UINT32 || type == UPB_TYPE_INT64 ||
         type == UPB_TYPE_UINT64 || type == UPB_TYPE_STRING;
}

#define PTR_AT(msg, ofs, type) (type*)((char*)msg + ofs)
#define VOIDPTR_AT(msg, ofs) PTR_AT(msg, ofs, void)
#define ENCODE_MAX_NESTING 64
#define CHECK_TRUE(x) if (!(x)) { return false; }

/** upb_msgval ****************************************************************/

/* These functions will generate real memcpy() calls on ARM sadly, because
 * the compiler assumes they might not be aligned. */

static upb_msgval upb_msgval_read(const void *p, size_t ofs,
                                  uint8_t size) {
  upb_msgval val;
  p = (char*)p + ofs;
  memcpy(&val, p, size);
  return val;
}

static void upb_msgval_write(void *p, size_t ofs, upb_msgval val,
                             uint8_t size) {
  p = (char*)p + ofs;
  memcpy(p, &val, size);
}

static size_t upb_msgval_sizeof(upb_descriptortype_t type) {
  static uint8_t sizes[] = {
    0,  /* none */
    8,  /* UPB_DESCRIPTOR_TYPE_DOUBLE   = 1 */
    4,  /* UPB_DESCRIPTOR_TYPE_FLOAT    = 2 */
    8,  /* UPB_DESCRIPTOR_TYPE_INT64    = 3 */
    8,  /* UPB_DESCRIPTOR_TYPE_UINT64   = 4 */
    4,  /* UPB_DESCRIPTOR_TYPE_INT32    = 5 */
    8,  /* UPB_DESCRIPTOR_TYPE_FIXED64  = 6 */
    4,  /* UPB_DESCRIPTOR_TYPE_FIXED32  = 7 */
    1,  /* UPB_DESCRIPTOR_TYPE_BOOL     = 8 */
    sizeof(upb_strview),  /* UPB_DESCRIPTOR_TYPE_STRING   = 9 */
    sizeof(void*),  /* UPB_DESCRIPTOR_TYPE_GROUP    = 11 */
    sizeof(void*),  /* UPB_DESCRIPTOR_TYPE_MESSAGE  = 12 */
    sizeof(upb_strview),  /* UPB_DESCRIPTOR_TYPE_BYTES    = 13 */
    4,  /* UPB_DESCRIPTOR_TYPE_UINT32   = 14 */
    4,  /* UPB_DESCRIPTOR_TYPE_ENUM     = 15 */
    4,  /* UPB_DESCRIPTOR_TYPE_SFIXED32 = 16 */
    8,  /* UPB_DESCRIPTOR_TYPE_SFIXED64 = 17 */
    4,  /* UPB_DESCRIPTOR_TYPE_SINT32   = 18 */
    8,  /* UPB_DESCRIPTOR_TYPE_SINT64   = 19 */
  };
  UPB_ASSERT(type < sizeof(sizes));
  return sizes[type];
}

static size_t upb_msgval_sizeof2(upb_fieldtype_t type) {
  static uint8_t sizes[] = {
    0,  /* none */
    1,  /* UPB_TYPE_BOOL     = 1, */
    4,  /* UPB_TYPE_FLOAT    = 2, */
    4,  /* UPB_TYPE_INT32    = 3, */
    4,  /* UPB_TYPE_UINT32   = 4, */
    4,  /* UPB_TYPE_ENUM     = 5, */
    sizeof(upb_strview),  /* UPB_TYPE_STRING   = 6, */
    sizeof(upb_strview),  /* UPB_TYPE_BYTES    = 7, */
    sizeof(void*),  /* UPB_TYPE_MESSAGE  = 8, */
    8,  /* UPB_TYPE_DOUBLE   = 9, */
    8,  /* UPB_TYPE_INT64    = 10, */
    8,  /* UPB_TYPE_UINT64   = 11 */
  };
  UPB_ASSERT(type < sizeof(sizes));
  return sizes[type];
}

static uint8_t upb_msg_fieldsize(const upb_msglayout_field *field) {
  if (field->label == UPB_LABEL_REPEATED) {
    return sizeof(void*);
  } else {
    return upb_msgval_sizeof(field->descriptortype);
  }
}

/* TODO(haberman): this is broken right now because upb_msgval can contain
 * a char* / size_t pair, which is too big for a upb_value.  To fix this
 * we'll probably need to dynamically allocate a upb_msgval and store a
 * pointer to that in the tables for extensions/maps. */
static upb_value upb_toval(upb_msgval val) {
  upb_value ret;
  UPB_UNUSED(val);
  memset(&ret, 0, sizeof(upb_value));  /* XXX */
  return ret;
}

static upb_msgval upb_msgval_fromval(upb_value val) {
  upb_msgval ret;
  UPB_UNUSED(val);
  memset(&ret, 0, sizeof(upb_msgval));  /* XXX */
  return ret;
}

/** upb_msg *******************************************************************/

/* If we always read/write as a consistent type to each address, this shouldn't
 * violate aliasing.
 */
#define DEREF(msg, ofs, type) *PTR_AT(msg, ofs, type)

static const upb_msglayout_field *upb_msg_checkfield(int field_index,
                                                     const upb_msglayout *l) {
  UPB_ASSERT(field_index >= 0 && field_index < l->field_count);
  return &l->fields[field_index];
}

static bool upb_msg_inoneof(const upb_msglayout_field *field) {
  return field->presence < 0;
}

static uint32_t *upb_msg_oneofcase(const upb_msg *msg, int field_index,
                                   const upb_msglayout *l) {
  const upb_msglayout_field *field = upb_msg_checkfield(field_index, l);
  UPB_ASSERT(upb_msg_inoneof(field));
  return PTR_AT(msg, ~field->presence, uint32_t);
}

bool upb_msg_has(const upb_msg *msg,
                 int field_index,
                 const upb_msglayout *l) {
  const upb_msglayout_field *field = upb_msg_checkfield(field_index, l);

  UPB_ASSERT(field->presence);

  if (upb_msg_inoneof(field)) {
    /* Oneofs are set when the oneof number is set to this field. */
    return *upb_msg_oneofcase(msg, field_index, l) == field->number;
  } else {
    /* Other fields are set when their hasbit is set. */
    uint32_t hasbit = field->presence;
    return DEREF(msg, hasbit / 8, char) | (1 << (hasbit % 8));
  }
}

upb_msgval upb_msg_get(const upb_msg *msg, int field_index,
                       const upb_msglayout *l) {
  const upb_msglayout_field *field = upb_msg_checkfield(field_index, l);
  int size = upb_msg_fieldsize(field);
  return upb_msgval_read(msg, field->offset, size);
}

void upb_msg_set(upb_msg *msg, int field_index, upb_msgval val,
                 const upb_msglayout *l) {
  const upb_msglayout_field *field = upb_msg_checkfield(field_index, l);
  int size = upb_msg_fieldsize(field);
  upb_msgval_write(msg, field->offset, val, size);
}


/** upb_array *****************************************************************/

#define DEREF_ARR(arr, i, type) ((type*)arr->data)[i]

size_t upb_array_size(const upb_array *arr) {
  return arr->len;
}

upb_msgval upb_array_get(const upb_array *arr, upb_fieldtype_t type, size_t i) {
  size_t element_size = upb_msgval_sizeof2(type);
  UPB_ASSERT(i < arr->len);
  return upb_msgval_read(arr->data, i * element_size, element_size);
}

bool upb_array_set(upb_array *arr, upb_fieldtype_t type, size_t i,
                   upb_msgval val, upb_arena *arena) {
  size_t element_size = upb_msgval_sizeof2(type);
  UPB_ASSERT(i <= arr->len);

  if (i == arr->len) {
    /* Extending the array. */

    if (i == arr->size) {
      /* Need to reallocate. */
      size_t new_size = UPB_MAX(arr->size * 2, 8);
      size_t new_bytes = new_size * element_size;
      size_t old_bytes = arr->size * element_size;
      upb_alloc *alloc = upb_arena_alloc(arena);
      upb_msgval *new_data =
          upb_realloc(alloc, arr->data, old_bytes, new_bytes);

      if (!new_data) {
        return false;
      }

      arr->data = new_data;
      arr->size = new_size;
    }

    arr->len = i + 1;
  }

  upb_msgval_write(arr->data, i * element_size, val, element_size);
  return true;
}

/** upb_map *******************************************************************/

<<<<<<< HEAD
static void upb_map_tokey(upb_descriptortype_t type, upb_msgval *key,
=======
static void upb_map_tokey(upb_fieldtype_t type, upb_msgval *key,
>>>>>>> cc8e894b
                          const char **out_key, size_t *out_len) {
  switch (type) {
    case UPB_DESCRIPTOR_TYPE_BYTES:
    case UPB_DESCRIPTOR_TYPE_STRING:
      /* Point to string data of the input key. */
      *out_key = key->str.data;
      *out_len = key->str.size;
      return;
    case UPB_DESCRIPTOR_TYPE_BOOL:
    case UPB_DESCRIPTOR_TYPE_INT32:
    case UPB_DESCRIPTOR_TYPE_SINT32:
    case UPB_DESCRIPTOR_TYPE_SFIXED32:
    case UPB_DESCRIPTOR_TYPE_FIXED32:
    case UPB_DESCRIPTOR_TYPE_UINT32:
    case UPB_DESCRIPTOR_TYPE_INT64:
    case UPB_DESCRIPTOR_TYPE_SINT64:
    case UPB_DESCRIPTOR_TYPE_SFIXED64:
    case UPB_DESCRIPTOR_TYPE_FIXED64:
    case UPB_DESCRIPTOR_TYPE_UINT64:
      /* Point to the key itself.  XXX: big-endian. */
      *out_key = (const char*)key;
      *out_len = upb_msgval_sizeof(type);
      return;
    case UPB_DESCRIPTOR_TYPE_DOUBLE:
    case UPB_DESCRIPTOR_TYPE_ENUM:
    case UPB_DESCRIPTOR_TYPE_FLOAT:
    case UPB_DESCRIPTOR_TYPE_MESSAGE:
    case UPB_DESCRIPTOR_TYPE_GROUP:
      UPB_UNREACHABLE();  /* Cannot be a map key. */
  }
  UPB_UNREACHABLE();
}

static upb_msgval upb_map_fromkey(upb_descriptortype_t type, const char *key,
                                  size_t len) {
  switch (type) {
    case UPB_DESCRIPTOR_TYPE_BYTES:
    case UPB_DESCRIPTOR_TYPE_STRING:
      return upb_msgval_makestr(key, len);
    case UPB_DESCRIPTOR_TYPE_BOOL:
    case UPB_DESCRIPTOR_TYPE_INT32:
    case UPB_DESCRIPTOR_TYPE_SINT32:
    case UPB_DESCRIPTOR_TYPE_SFIXED32:
    case UPB_DESCRIPTOR_TYPE_FIXED32:
    case UPB_DESCRIPTOR_TYPE_UINT32:
    case UPB_DESCRIPTOR_TYPE_INT64:
    case UPB_DESCRIPTOR_TYPE_SINT64:
    case UPB_DESCRIPTOR_TYPE_SFIXED64:
    case UPB_DESCRIPTOR_TYPE_FIXED64:
    case UPB_DESCRIPTOR_TYPE_UINT64:
      return upb_msgval_read(key, 0, upb_msgval_sizeof(type));
    case UPB_DESCRIPTOR_TYPE_DOUBLE:
    case UPB_DESCRIPTOR_TYPE_ENUM:
    case UPB_DESCRIPTOR_TYPE_FLOAT:
    case UPB_DESCRIPTOR_TYPE_MESSAGE:
    case UPB_DESCRIPTOR_TYPE_GROUP:
      UPB_UNREACHABLE();  /* Cannot be a map key. */
  }
  UPB_UNREACHABLE();
}

<<<<<<< HEAD
bool upb_map_get(const upb_map *map, upb_msgval key, upb_msgval *val,
                 const upb_msglayout *layout) {
=======
bool upb_map_get(const upb_map *map, upb_fieldtype_t key_type, upb_msgval key,
                 upb_msgval *val) {
  const upb_strmap *map2 = (const upb_strmap*)map;
>>>>>>> cc8e894b
  upb_value tabval;
  const char *key_str;
  size_t key_len;
  bool ret;

<<<<<<< HEAD
  upb_map_tokey(layout->fields[0].descriptortype, &key, &key_str, &key_len);
  ret = upb_strtable_lookup2(&map->table, key_str, key_len, &tabval);
=======
  upb_map_tokey(key_type, &key, &key_str, &key_len);
  ret = upb_strtable_lookup2(&map2->table, key_str, key_len, &tabval);
>>>>>>> cc8e894b
  if (ret) {
    memcpy(val, &tabval, sizeof(tabval));
  }

  return ret;
}

<<<<<<< HEAD
bool upb_map_set(upb_map *map, upb_msgval key, upb_msgval val,
                 const upb_msglayout *layout, upb_arena *arena) {
=======
bool upb_map_set(upb_map *map, upb_fieldtype_t key_type, upb_msgval key,
                 upb_msgval val, upb_msgval *removed, upb_arena *arena) {
  upb_strmap *map2 = (upb_strmap*)map;
>>>>>>> cc8e894b
  const char *key_str;
  size_t key_len;
  upb_value tabval = upb_toval(val);
  upb_value removedtabval;
  upb_alloc *a = upb_arena_alloc(arena);

<<<<<<< HEAD
  upb_map_tokey(layout->fields[0].descriptortype, &key, &key_str, &key_len);

  /* TODO(haberman): add overwrite operation to minimize number of lookups. */
  if (upb_strtable_lookup2(&map->table, key_str, key_len, NULL)) {
    upb_strtable_remove3(&map->table, key_str, key_len, &removedtabval, a);
  }

  return upb_strtable_insert3(&map->table, key_str, key_len, tabval, a);
}

bool upb_map_del(upb_map *map, upb_msgval key, const upb_msglayout *layout,
                 upb_arena *arena) {
=======
  upb_map_tokey(key_type, &key, &key_str, &key_len);

  /* TODO(haberman): add overwrite operation to minimize number of lookups. */
  if (upb_strtable_lookup2(&map2->table, key_str, key_len, NULL)) {
    upb_strtable_remove3(&map2->table, key_str, key_len, &removedtabval, a);
    memcpy(&removed, &removedtabval, sizeof(removed));
  }

  return upb_strtable_insert3(&map2->table, key_str, key_len, tabval, a);
}

bool upb_map_del(upb_map *map, upb_fieldtype_t key_type, upb_msgval key,
                 upb_arena *arena) {
  upb_strmap *map2 = (upb_strmap*)map;
>>>>>>> cc8e894b
  const char *key_str;
  size_t key_len;
  upb_alloc *a = upb_arena_alloc(arena);

<<<<<<< HEAD
  upb_map_tokey(layout->fields[0].descriptortype, &key, &key_str, &key_len);
  return upb_strtable_remove3(&map->table, key_str, key_len, NULL, a);
=======
  upb_map_tokey(key_type, &key, &key_str, &key_len);
  return upb_strtable_remove3(&map2->table, key_str, key_len, NULL, a);
>>>>>>> cc8e894b
}

/** upb_mapiter ***************************************************************/

struct upb_mapiter {
  upb_strtable_iter iter;
  upb_descriptortype_t key_type;
};

size_t upb_mapiter_sizeof(void) {
  return sizeof(upb_mapiter);
}

<<<<<<< HEAD
void upb_mapiter_begin(upb_mapiter *i, const upb_msglayout *layout,
                       const upb_map *map) {
  upb_strtable_begin(&i->iter, &map->table);
  i->key_type = layout->fields[0].descriptortype;
}

upb_mapiter *upb_mapiter_new(const upb_map *map, const upb_msglayout *layout,
=======
void upb_mapiter_begin(upb_mapiter *i, upb_fieldtype_t key_type,
                       const upb_map *map) {
  const upb_strmap *map2 = (const upb_strmap*)map;
  upb_strtable_begin(&i->iter, &map2->table);
  i->key_type = key_type;
}

upb_mapiter *upb_mapiter_new(const upb_map *map, upb_fieldtype_t key_type,
>>>>>>> cc8e894b
                             upb_alloc *a) {
  upb_mapiter *ret = upb_malloc(a, upb_mapiter_sizeof());

  if (!ret) {
    return NULL;
  }

<<<<<<< HEAD
  upb_mapiter_begin(ret, layout, map);
=======
  upb_mapiter_begin(ret, key_type, map);
>>>>>>> cc8e894b
  return ret;
}

void upb_mapiter_free(upb_mapiter *i, upb_alloc *a) {
  upb_free(a, i);
}

void upb_mapiter_next(upb_mapiter *i) {
  upb_strtable_next(&i->iter);
}

bool upb_mapiter_done(const upb_mapiter *i) {
  return upb_strtable_done(&i->iter);
}

upb_msgval upb_mapiter_key(const upb_mapiter *i) {
  return upb_map_fromkey(i->key_type, upb_strtable_iter_key(&i->iter),
                         upb_strtable_iter_keylength(&i->iter));
}

upb_msgval upb_mapiter_value(const upb_mapiter *i) {
  return upb_msgval_fromval(upb_strtable_iter_value(&i->iter));
}

void upb_mapiter_setdone(upb_mapiter *i) {
  upb_strtable_iter_setdone(&i->iter);
}

bool upb_mapiter_isequal(const upb_mapiter *i1, const upb_mapiter *i2) {
  return upb_strtable_iter_isequal(&i1->iter, &i2->iter);
}<|MERGE_RESOLUTION|>--- conflicted
+++ resolved
@@ -212,11 +212,7 @@
 
 /** upb_map *******************************************************************/
 
-<<<<<<< HEAD
 static void upb_map_tokey(upb_descriptortype_t type, upb_msgval *key,
-=======
-static void upb_map_tokey(upb_fieldtype_t type, upb_msgval *key,
->>>>>>> cc8e894b
                           const char **out_key, size_t *out_len) {
   switch (type) {
     case UPB_DESCRIPTOR_TYPE_BYTES:
@@ -278,26 +274,15 @@
   UPB_UNREACHABLE();
 }
 
-<<<<<<< HEAD
 bool upb_map_get(const upb_map *map, upb_msgval key, upb_msgval *val,
                  const upb_msglayout *layout) {
-=======
-bool upb_map_get(const upb_map *map, upb_fieldtype_t key_type, upb_msgval key,
-                 upb_msgval *val) {
-  const upb_strmap *map2 = (const upb_strmap*)map;
->>>>>>> cc8e894b
   upb_value tabval;
   const char *key_str;
   size_t key_len;
   bool ret;
 
-<<<<<<< HEAD
   upb_map_tokey(layout->fields[0].descriptortype, &key, &key_str, &key_len);
   ret = upb_strtable_lookup2(&map->table, key_str, key_len, &tabval);
-=======
-  upb_map_tokey(key_type, &key, &key_str, &key_len);
-  ret = upb_strtable_lookup2(&map2->table, key_str, key_len, &tabval);
->>>>>>> cc8e894b
   if (ret) {
     memcpy(val, &tabval, sizeof(tabval));
   }
@@ -305,21 +290,14 @@
   return ret;
 }
 
-<<<<<<< HEAD
 bool upb_map_set(upb_map *map, upb_msgval key, upb_msgval val,
                  const upb_msglayout *layout, upb_arena *arena) {
-=======
-bool upb_map_set(upb_map *map, upb_fieldtype_t key_type, upb_msgval key,
-                 upb_msgval val, upb_msgval *removed, upb_arena *arena) {
-  upb_strmap *map2 = (upb_strmap*)map;
->>>>>>> cc8e894b
   const char *key_str;
   size_t key_len;
   upb_value tabval = upb_toval(val);
   upb_value removedtabval;
   upb_alloc *a = upb_arena_alloc(arena);
 
-<<<<<<< HEAD
   upb_map_tokey(layout->fields[0].descriptortype, &key, &key_str, &key_len);
 
   /* TODO(haberman): add overwrite operation to minimize number of lookups. */
@@ -332,33 +310,12 @@
 
 bool upb_map_del(upb_map *map, upb_msgval key, const upb_msglayout *layout,
                  upb_arena *arena) {
-=======
-  upb_map_tokey(key_type, &key, &key_str, &key_len);
-
-  /* TODO(haberman): add overwrite operation to minimize number of lookups. */
-  if (upb_strtable_lookup2(&map2->table, key_str, key_len, NULL)) {
-    upb_strtable_remove3(&map2->table, key_str, key_len, &removedtabval, a);
-    memcpy(&removed, &removedtabval, sizeof(removed));
-  }
-
-  return upb_strtable_insert3(&map2->table, key_str, key_len, tabval, a);
-}
-
-bool upb_map_del(upb_map *map, upb_fieldtype_t key_type, upb_msgval key,
-                 upb_arena *arena) {
-  upb_strmap *map2 = (upb_strmap*)map;
->>>>>>> cc8e894b
   const char *key_str;
   size_t key_len;
   upb_alloc *a = upb_arena_alloc(arena);
 
-<<<<<<< HEAD
   upb_map_tokey(layout->fields[0].descriptortype, &key, &key_str, &key_len);
   return upb_strtable_remove3(&map->table, key_str, key_len, NULL, a);
-=======
-  upb_map_tokey(key_type, &key, &key_str, &key_len);
-  return upb_strtable_remove3(&map2->table, key_str, key_len, NULL, a);
->>>>>>> cc8e894b
 }
 
 /** upb_mapiter ***************************************************************/
@@ -372,7 +329,6 @@
   return sizeof(upb_mapiter);
 }
 
-<<<<<<< HEAD
 void upb_mapiter_begin(upb_mapiter *i, const upb_msglayout *layout,
                        const upb_map *map) {
   upb_strtable_begin(&i->iter, &map->table);
@@ -380,16 +336,6 @@
 }
 
 upb_mapiter *upb_mapiter_new(const upb_map *map, const upb_msglayout *layout,
-=======
-void upb_mapiter_begin(upb_mapiter *i, upb_fieldtype_t key_type,
-                       const upb_map *map) {
-  const upb_strmap *map2 = (const upb_strmap*)map;
-  upb_strtable_begin(&i->iter, &map2->table);
-  i->key_type = key_type;
-}
-
-upb_mapiter *upb_mapiter_new(const upb_map *map, upb_fieldtype_t key_type,
->>>>>>> cc8e894b
                              upb_alloc *a) {
   upb_mapiter *ret = upb_malloc(a, upb_mapiter_sizeof());
 
@@ -397,11 +343,7 @@
     return NULL;
   }
 
-<<<<<<< HEAD
   upb_mapiter_begin(ret, layout, map);
-=======
-  upb_mapiter_begin(ret, key_type, map);
->>>>>>> cc8e894b
   return ret;
 }
 
