
#include "upb/def.h"

#include <ctype.h>
#include <stdlib.h>
#include <string.h>
#include "upb/handlers.h"

struct upb_fielddef {
  union {
    int64_t sint;
    uint64_t uint;
    double dbl;
    float flt;
    void *bytes;
  } defaultval;
  const upb_msgdef *msgdef;
  union {
    const upb_msgdef *msgdef;
    const upb_msgdef *enumdef;
    char *unresolved_name;
  } sub;
  union {
    const upb_oneofdef *oneof;
  }
  uint32_t number_;
  uint32_t selector_base;  /* Used to index into a upb::Handlers table. */
  bool is_extension_;
  bool lazy_;
  bool packed_;
  upb_descriptortype_t type_;
  upb_label_t label_;
};

struct upb_msgdef {
  upb_filedef *file;
  const char *full_name;
  uint32_t selector_count;
  uint32_t submsg_field_count;

  upb_fielddef **fields;
  upb_oneofdef **oneofs;

  /* Tables for looking up fields by number and name.  Built lazily. */
  upb_inttable *itof;  /* int to field */
  upb_strtable *ntof;  /* name to field/oneof */

  /* Is this a map-entry message? */
  bool map_entry;

  /* TODO(haberman): proper extension ranges (there can be multiple). */
};

struct upb_enumdef {
  upb_strtable ntoi;
  upb_inttable iton;
  int32_t defaultval;
};

struct upb_oneofdef {
  const upb_msgdef *parent;
  const char *name;
  upb_strtable *ntof;
  upb_inttable *itof;
};

struct upb_symtab {
  upb_arena arena;
  upb_strtable symtab;
};

struct upb_filedef {
  const char *name;
  const char *package;
  const char *phpprefix;
  const char *phpnamespace;
  upb_syntax_t syntax;

  upb_inttable defs;
  upb_inttable deps;
};

typedef struct {
  size_t len;
  char str[1];  /* Null-terminated string data follows. */
} str_t;

static str_t *newstr(const char *data, size_t len) {
  str_t *ret = upb_gmalloc(sizeof(*ret) + len);
  if (!ret) return NULL;
  ret->len = len;
  memcpy(ret->str, data, len);
  ret->str[len] = '\0';
  return ret;
}

static void freestr(str_t *s) { upb_gfree(s); }

/* isalpha() etc. from <ctype.h> are locale-dependent, which we don't want. */
static bool upb_isbetween(char c, char low, char high) {
  return c >= low && c <= high;
}

static bool upb_isletter(char c) {
  return upb_isbetween(c, 'A', 'Z') || upb_isbetween(c, 'a', 'z') || c == '_';
}

static bool upb_isalphanum(char c) {
  return upb_isletter(c) || upb_isbetween(c, '0', '9');
}

static bool upb_isident(const char *str, size_t len, bool full, upb_status *s) {
  bool start = true;
  size_t i;
  for (i = 0; i < len; i++) {
    char c = str[i];
    if (c == '.') {
      if (start || !full) {
        upb_status_seterrf(s, "invalid name: unexpected '.' (%s)", str);
        return false;
      }
      start = true;
    } else if (start) {
      if (!upb_isletter(c)) {
        upb_status_seterrf(
            s, "invalid name: path components must start with a letter (%s)",
            str);
        return false;
      }
      start = false;
    } else {
      if (!upb_isalphanum(c)) {
        upb_status_seterrf(s, "invalid name: non-alphanumeric character (%s)",
                           str);
        return false;
      }
    }
  }
  return !start;
}

static bool upb_isoneof(const void *def) {
  UPB_UNUSED(def);
  return true;
}

static bool upb_isfield(const void *def) {
  UPB_UNUSED(def);
  return true;
}

static const upb_oneofdef *upb_trygetoneof(const void *def) {
  return upb_isoneof(def) ? (const upb_oneofdef*)def : NULL;
}

static const upb_fielddef *upb_trygetfield(const void *def) {
  return upb_isfield(def) ? (const upb_fielddef*)def : NULL;
}


/* All submessage fields are lower than all other fields.
 * Secondly, fields are increasing in order. */
uint32_t field_rank(const upb_fielddef *f) {
  uint32_t ret = upb_fielddef_number(f);
  const uint32_t high_bit = 1 << 30;
  UPB_ASSERT(ret < high_bit);
  if (!upb_fielddef_issubmsg(f))
    ret |= high_bit;
  return ret;
}

int cmp_fields(const void *p1, const void *p2) {
  const upb_fielddef *f1 = *(upb_fielddef*const*)p1;
  const upb_fielddef *f2 = *(upb_fielddef*const*)p2;
  return field_rank(f1) - field_rank(f2);
}

static bool assign_msg_indices(upb_msgdef *m, upb_status *s) {
  /* Sort fields.  upb internally relies on UPB_TYPE_MESSAGE fields having the
   * lowest indexes, but we do not publicly guarantee this. */
  upb_msg_field_iter j;
  upb_msg_oneof_iter k;
  int i;
  uint32_t selector;
  int n = upb_msgdef_numfields(m);
  upb_fielddef **fields;

  if (n == 0) {
    m->selector_count = UPB_STATIC_SELECTOR_COUNT;
    m->submsg_field_count = 0;
    return true;
  }

  fields = upb_gmalloc(n * sizeof(*fields));
  if (!fields) {
    upb_upberr_setoom(s);
    return false;
  }

  m->submsg_field_count = 0;
  for(i = 0, upb_msg_field_begin(&j, m);
      !upb_msg_field_done(&j);
      upb_msg_field_next(&j), i++) {
    upb_fielddef *f = upb_msg_iter_field(&j);
    UPB_ASSERT(f->msgdef == m);
    if (upb_fielddef_issubmsg(f)) {
      m->submsg_field_count++;
    }
    fields[i] = f;
  }

  qsort(fields, n, sizeof(*fields), cmp_fields);

  selector = UPB_STATIC_SELECTOR_COUNT + m->submsg_field_count;
  for (i = 0; i < n; i++) {
    upb_fielddef *f = fields[i];
    f->index_ = i;
    f->selector_base = selector + upb_handlers_selectorbaseoffset(f);
    selector += upb_handlers_selectorcount(f);
  }
  m->selector_count = selector;

#ifndef NDEBUG
  {
    /* Verify that all selectors for the message are distinct. */
#define TRY(type) \
    if (upb_handlers_getselector(f, type, &sel)) upb_inttable_insert(&t, sel, v);

    upb_inttable t;
    upb_value v;
    upb_selector_t sel;

    upb_inttable_init(&t, UPB_CTYPE_BOOL);
    v = upb_value_bool(true);
    upb_inttable_insert(&t, UPB_STARTMSG_SELECTOR, v);
    upb_inttable_insert(&t, UPB_ENDMSG_SELECTOR, v);
    upb_inttable_insert(&t, UPB_UNKNOWN_SELECTOR, v);
    for(upb_msg_field_begin(&j, m);
        !upb_msg_field_done(&j);
        upb_msg_field_next(&j)) {
      upb_fielddef *f = upb_msg_iter_field(&j);
      /* These calls will assert-fail in upb_table if the value already
       * exists. */
      TRY(UPB_HANDLER_INT32);
      TRY(UPB_HANDLER_INT64)
      TRY(UPB_HANDLER_UINT32)
      TRY(UPB_HANDLER_UINT64)
      TRY(UPB_HANDLER_FLOAT)
      TRY(UPB_HANDLER_DOUBLE)
      TRY(UPB_HANDLER_BOOL)
      TRY(UPB_HANDLER_STARTSTR)
      TRY(UPB_HANDLER_STRING)
      TRY(UPB_HANDLER_ENDSTR)
      TRY(UPB_HANDLER_STARTSUBMSG)
      TRY(UPB_HANDLER_ENDSUBMSG)
      TRY(UPB_HANDLER_STARTSEQ)
      TRY(UPB_HANDLER_ENDSEQ)
    }
    upb_inttable_uninit(&t);
  }
#undef TRY
#endif

  for(upb_msg_oneof_begin(&k, m), i = 0;
      !upb_msg_oneof_done(&k);
      upb_msg_oneof_next(&k), i++) {
    upb_oneofdef *o = upb_msg_iter_oneof(&k);
    o->index = i;
  }

  upb_gfree(fields);
  return true;
}

<<<<<<< HEAD
#if 0
=======
static void assign_msg_wellknowntype(upb_msgdef *m) {
  const char *name = upb_msgdef_fullname(m);
  if (name == NULL) {
    m->well_known_type = UPB_WELLKNOWN_UNSPECIFIED;
    return;
  }
  if (!strcmp(name, "google.protobuf.Duration")) {
    m->well_known_type = UPB_WELLKNOWN_DURATION;
  } else if (!strcmp(name, "google.protobuf.Timestamp")) {
    m->well_known_type = UPB_WELLKNOWN_TIMESTAMP;
  } else if (!strcmp(name, "google.protobuf.DoubleValue")) {
    m->well_known_type = UPB_WELLKNOWN_DOUBLEVALUE;
  } else if (!strcmp(name, "google.protobuf.FloatValue")) {
    m->well_known_type = UPB_WELLKNOWN_FLOATVALUE;
  } else if (!strcmp(name, "google.protobuf.Int64Value")) {
    m->well_known_type = UPB_WELLKNOWN_INT64VALUE;
  } else if (!strcmp(name, "google.protobuf.UInt64Value")) {
    m->well_known_type = UPB_WELLKNOWN_UINT64VALUE;
  } else if (!strcmp(name, "google.protobuf.Int32Value")) {
    m->well_known_type = UPB_WELLKNOWN_INT32VALUE;
  } else if (!strcmp(name, "google.protobuf.UInt32Value")) {
    m->well_known_type = UPB_WELLKNOWN_UINT32VALUE;
  } else if (!strcmp(name, "google.protobuf.BoolValue")) {
    m->well_known_type = UPB_WELLKNOWN_BOOLVALUE;
  } else if (!strcmp(name, "google.protobuf.StringValue")) {
    m->well_known_type = UPB_WELLKNOWN_STRINGVALUE;
  } else if (!strcmp(name, "google.protobuf.BytesValue")) {
    m->well_known_type = UPB_WELLKNOWN_BYTESVALUE;
  } else if (!strcmp(name, "google.protobuf.Value")) {
    m->well_known_type = UPB_WELLKNOWN_VALUE;
  } else if (!strcmp(name, "google.protobuf.ListValue")) {
    m->well_known_type = UPB_WELLKNOWN_LISTVALUE;
  } else if (!strcmp(name, "google.protobuf.Struct")) {
    m->well_known_type = UPB_WELLKNOWN_STRUCT;
  } else {
    m->well_known_type = UPB_WELLKNOWN_UNSPECIFIED;
  }
}

>>>>>>> 3c742bfd
bool _upb_def_validate(upb_def *const*defs, size_t n, upb_status *s) {
  size_t i;

  /* First perform validation, in two passes so we can check that we have a
   * transitive closure without needing to search. */
  for (i = 0; i < n; i++) {
    upb_def *def = defs[i];
    if (upb_def_isfrozen(def)) {
      /* Could relax this requirement if it's annoying. */
      upb_status_seterrmsg(s, "def is already frozen");
      goto err;
    } else if (def->type == UPB_DEF_FIELD) {
      upb_status_seterrmsg(s, "standalone fielddefs can not be frozen");
      goto err;
    } else {
      /* Set now to detect transitive closure in the second pass. */
      def->came_from_user = true;

      if (def->type == UPB_DEF_ENUM &&
          !upb_validate_enumdef(upb_dyncast_enumdef(def), s)) {
        goto err;
      }
    }
  }

  /* Second pass of validation.  Also assign selector bases and indexes, and
   * compact tables. */
  for (i = 0; i < n; i++) {
    upb_def *def = defs[i];
    upb_msgdef *m = upb_dyncast_msgdef_mutable(def);
    upb_enumdef *e = upb_dyncast_enumdef_mutable(def);
    if (m) {
      upb_inttable_compact(&m->itof);
      if (!assign_msg_indices(m, s)) {
        goto err;
      }
      assign_msg_wellknowntype(m);
      /* m->well_known_type = UPB_WELLKNOWN_UNSPECIFIED; */
    } else if (e) {
      upb_inttable_compact(&e->iton);
    }
  }

  return true;

err:
  for (i = 0; i < n; i++) {
    upb_def *def = defs[i];
    def->came_from_user = false;
  }
  UPB_ASSERT(!(s && upb_ok(s)));
  return false;
}
#endif


/* upb_enumdef ****************************************************************/

#if 0
bool upb_enumdef_init(upb_enumdef *e) {
  upb_def_init(&e->base, UPB_DEF_ENUM);

  if (!upb_strtable_init(&e->ntoi, UPB_CTYPE_INT32)) goto err2;
  if (!upb_inttable_init(&e->iton, UPB_CTYPE_CSTR)) goto err1;
  return true;
}
#endif

const char *upb_enumdef_fullname(const upb_enumdef *e) {
  return upb_def_fullname(upb_enumdef_upcast(e));
}

const char *upb_enumdef_name(const upb_enumdef *e) {
  return upb_def_name(upb_enumdef_upcast(e));
}

#if 0
bool upb_enumdef_addval(upb_enumdef *e, const char *name, int32_t num,
                        upb_status *status) {
  char *name2;

  if (!upb_isident(name, strlen(name), false, status)) {
    return false;
  }

  if (upb_enumdef_ntoiz(e, name, NULL)) {
    upb_status_seterrf(status, "name '%s' is already defined", name);
    return false;
  }

  if (!upb_strtable_insert(&e->ntoi, name, upb_value_int32(num))) {
    upb_status_seterrmsg(status, "out of memory");
    return false;
  }

  if (!upb_inttable_lookup(&e->iton, num, NULL)) {
    name2 = upb_gstrdup(name);
    if (!name2 || !upb_inttable_insert(&e->iton, num, upb_value_cstr(name2))) {
      upb_status_seterrmsg(status, "out of memory");
      upb_strtable_remove(&e->ntoi, name, NULL);
      return false;
    }
  }

  if (upb_enumdef_numvals(e) == 1) {
    bool ok = upb_enumdef_setdefault(e, num, NULL);
    UPB_ASSERT(ok);
  }

  return true;
}
#endif

int32_t upb_enumdef_default(const upb_enumdef *e) {
  UPB_ASSERT(upb_enumdef_iton(e, e->defaultval));
  return e->defaultval;
}

#if 0
bool upb_enumdef_setdefault(upb_enumdef *e, int32_t val, upb_status *s) {
  UPB_ASSERT(!upb_enumdef_isfrozen(e));
  if (!upb_enumdef_iton(e, val)) {
    upb_status_seterrf(s, "number '%d' is not in the enum.", val);
    return false;
  }
  e->defaultval = val;
  return true;
}
#endif

int upb_enumdef_numvals(const upb_enumdef *e) {
  return upb_strtable_count(&e->ntoi);
}

void upb_enum_begin(upb_enum_iter *i, const upb_enumdef *e) {
  /* We iterate over the ntoi table, to account for duplicate numbers. */
  upb_strtable_begin(i, &e->ntoi);
}

void upb_enum_next(upb_enum_iter *iter) { upb_strtable_next(iter); }
bool upb_enum_done(upb_enum_iter *iter) { return upb_strtable_done(iter); }

bool upb_enumdef_ntoi(const upb_enumdef *def, const char *name,
                      size_t len, int32_t *num) {
  upb_value v;
  if (!upb_strtable_lookup2(&def->ntoi, name, len, &v)) {
    return false;
  }
  if (num) *num = upb_value_getint32(v);
  return true;
}

const char *upb_enumdef_iton(const upb_enumdef *def, int32_t num) {
  upb_value v;
  return upb_inttable_lookup32(&def->iton, num, &v) ?
      upb_value_getcstr(v) : NULL;
}

const char *upb_enum_iter_name(upb_enum_iter *iter) {
  return upb_strtable_iter_key(iter);
}

int32_t upb_enum_iter_number(upb_enum_iter *iter) {
  return upb_value_getint32(upb_strtable_iter_value(iter));
}


/* upb_fielddef ***************************************************************/

static void upb_fielddef_init_default(upb_fielddef *f);

const char *upb_fielddef_fullname(const upb_fielddef *e) {
  return upb_def_fullname(upb_fielddef_upcast(e));
}

#if 0
upb_fielddef *upb_fielddef_new(const void *o) {
  upb_fielddef *f = upb_gmalloc(sizeof(*f));
  if (!f) return NULL;
  upb_def_init(&f->base, UPB_DEF_FIELD);
  f->msg.def = NULL;
  f->sub.def = NULL;
  f->oneof = NULL;
  f->subdef_is_symbolic = false;
  f->label_ = UPB_LABEL_OPTIONAL;
  f->type_ = UPB_TYPE_INT32;
  f->number_ = 0;
  f->type_is_set_ = false;
  f->tagdelim = false;
  f->is_extension_ = false;
  f->lazy_ = false;
  f->packed_ = true;

  /* For the moment we default this to UPB_INTFMT_VARIABLE, since it will work
   * with all integer types and is in some since more "default" since the most
   * normal-looking proto2 types int32/int64/uint32/uint64 use variable.
   *
   * Other options to consider:
   * - there is no default; users must set this manually (like type).
   * - default signed integers to UPB_INTFMT_ZIGZAG, since it's more likely to
   *   be an optimal default for signed integers. */
  f->intfmt = UPB_INTFMT_VARIABLE;
  return f;
}
#endif

upb_fieldtype_t upb_fielddef_type(const upb_fielddef *f) {
  return f->type_;
}

uint32_t upb_fielddef_index(const upb_fielddef *f) {
  return f->index_;
}

upb_label_t upb_fielddef_label(const upb_fielddef *f) {
  return f->label_;
}

upb_intfmt_t upb_fielddef_intfmt(const upb_fielddef *f) {
  return f->intfmt;
}

bool upb_fielddef_istagdelim(const upb_fielddef *f) {
  return f->tagdelim;
}

uint32_t upb_fielddef_number(const upb_fielddef *f) {
  return f->number_;
}

bool upb_fielddef_isextension(const upb_fielddef *f) {
  return f->is_extension_;
}

bool upb_fielddef_lazy(const upb_fielddef *f) {
  return f->lazy_;
}

bool upb_fielddef_packed(const upb_fielddef *f) {
  return f->packed_;
}

const char *upb_fielddef_name(const upb_fielddef *f) {
  return upb_def_fullname(upb_fielddef_upcast(f));
}

size_t upb_fielddef_getjsonname(const upb_fielddef *f, char *buf, size_t len) {
  const char *name = upb_fielddef_name(f);
  size_t src, dst = 0;
  bool ucase_next = false;

#define WRITE(byte) \
  ++dst; \
  if (dst < len) buf[dst - 1] = byte; \
  else if (dst == len) buf[dst - 1] = '\0'

  if (!name) {
    WRITE('\0');
    return 0;
  }

  /* Implement the transformation as described in the spec:
   *   1. upper case all letters after an underscore.
   *   2. remove all underscores.
   */
  for (src = 0; name[src]; src++) {
    if (name[src] == '_') {
      ucase_next = true;
      continue;
    }

    if (ucase_next) {
      WRITE(toupper(name[src]));
      ucase_next = false;
    } else {
      WRITE(name[src]);
    }
  }

  WRITE('\0');
  return dst;

#undef WRITE
}

const upb_msgdef *upb_fielddef_containingtype(const upb_fielddef *f) {
  return f->msgdef;
}

const upb_oneofdef *upb_fielddef_containingoneof(const upb_fielddef *f) {
  return f->oneof;
}

static void chkdefaulttype(const upb_fielddef *f, int ctype) {
  UPB_UNUSED(f);
  UPB_UNUSED(ctype);
}

int64_t upb_fielddef_defaultint64(const upb_fielddef *f) {
  chkdefaulttype(f, UPB_TYPE_INT64);
  return f->defaultval.sint;
}

int32_t upb_fielddef_defaultint32(const upb_fielddef *f) {
  chkdefaulttype(f, UPB_TYPE_INT32);
  return f->defaultval.sint;
}

uint64_t upb_fielddef_defaultuint64(const upb_fielddef *f) {
  chkdefaulttype(f, UPB_TYPE_UINT64);
  return f->defaultval.uint;
}

uint32_t upb_fielddef_defaultuint32(const upb_fielddef *f) {
  chkdefaulttype(f, UPB_TYPE_UINT32);
  return f->defaultval.uint;
}

bool upb_fielddef_defaultbool(const upb_fielddef *f) {
  chkdefaulttype(f, UPB_TYPE_BOOL);
  return f->defaultval.uint;
}

float upb_fielddef_defaultfloat(const upb_fielddef *f) {
  chkdefaulttype(f, UPB_TYPE_FLOAT);
  return f->defaultval.flt;
}

double upb_fielddef_defaultdouble(const upb_fielddef *f) {
  chkdefaulttype(f, UPB_TYPE_DOUBLE);
  return f->defaultval.dbl;
}

const char *upb_fielddef_defaultstr(const upb_fielddef *f, size_t *len) {
  UPB_ASSERT(f->type_is_set_);
  UPB_ASSERT(upb_fielddef_type(f) == UPB_TYPE_STRING ||
         upb_fielddef_type(f) == UPB_TYPE_BYTES ||
         upb_fielddef_type(f) == UPB_TYPE_ENUM);

  if (upb_fielddef_type(f) == UPB_TYPE_ENUM) {
    const char *ret = enumdefaultstr(f);
    UPB_ASSERT(ret);
    /* Enum defaults can't have embedded NULLs. */
    if (len) *len = strlen(ret);
    return ret;
  }

  if (f->default_is_string) {
    str_t *str = f->defaultval.bytes;
    if (len) *len = str->len;
    return str->str;
  }

  return NULL;
}

static void upb_fielddef_init_default(upb_fielddef *f) {
  f->default_is_string = false;
  switch (upb_fielddef_type(f)) {
    case UPB_TYPE_DOUBLE: f->defaultval.dbl = 0; break;
    case UPB_TYPE_FLOAT: f->defaultval.flt = 0; break;
    case UPB_TYPE_INT32:
    case UPB_TYPE_INT64: f->defaultval.sint = 0; break;
    case UPB_TYPE_UINT64:
    case UPB_TYPE_UINT32:
    case UPB_TYPE_BOOL: f->defaultval.uint = 0; break;
    case UPB_TYPE_STRING:
    case UPB_TYPE_BYTES:
      f->defaultval.bytes = newstr("", 0);
      f->default_is_string = true;
      break;
    case UPB_TYPE_MESSAGE: break;
    case UPB_TYPE_ENUM:
      /* This is our special sentinel that indicates "not set" for an enum. */
      f->default_is_string = true;
      f->defaultval.bytes = NULL;
      break;
  }
}

const upb_msgdef *upb_fielddef_msgsubdef(const upb_fielddef *f) {
  const upb_def *def = upb_fielddef_subdef(f);
  return def ? upb_dyncast_msgdef(def) : NULL;
}

const upb_enumdef *upb_fielddef_enumsubdef(const upb_fielddef *f) {
  const upb_def *def = upb_fielddef_subdef(f);
  return def ? upb_dyncast_enumdef(def) : NULL;
}

const char *upb_fielddef_subdefname(const upb_fielddef *f) {
  if (f->subdef_is_symbolic) {
    return f->sub.name;
  } else if (f->sub.def) {
    return upb_def_fullname(f->sub.def);
  } else {
    return NULL;
  }
}

bool upb_fielddef_setnumber(upb_fielddef *f, uint32_t number, upb_status *s) {
  if (upb_fielddef_containingtype(f)) {
    upb_status_seterrmsg(
        s, "cannot change field number after adding to a message");
    return false;
  }
  if (number == 0 || number > UPB_MAX_FIELDNUMBER) {
    upb_status_seterrf(s, "invalid field number (%u)", number);
    return false;
  }
  f->number_ = number;
  return true;
}

upb_descriptortype_t upb_fielddef_descriptortype(const upb_fielddef *f) {
  return f->type;
}

static bool upb_subdef_typecheck(upb_fielddef *f, const upb_def *subdef,
                                 upb_status *s) {
  if (f->type_ == UPB_TYPE_MESSAGE) {
    if (upb_dyncast_msgdef(subdef)) return true;
    upb_status_seterrmsg(s, "invalid subdef type for this submessage field");
    return false;
  } else if (f->type_ == UPB_TYPE_ENUM) {
    if (upb_dyncast_enumdef(subdef)) return true;
    upb_status_seterrmsg(s, "invalid subdef type for this enum field");
    return false;
  } else {
    upb_status_seterrmsg(s, "only message and enum fields can have a subdef");
    return false;
  }
}

bool upb_fielddef_issubmsg(const upb_fielddef *f) {
  return upb_fielddef_type(f) == UPB_TYPE_MESSAGE;
}

bool upb_fielddef_isstring(const upb_fielddef *f) {
  return upb_fielddef_type(f) == UPB_TYPE_STRING ||
         upb_fielddef_type(f) == UPB_TYPE_BYTES;
}

bool upb_fielddef_isseq(const upb_fielddef *f) {
  return upb_fielddef_label(f) == UPB_LABEL_REPEATED;
}

bool upb_fielddef_isprimitive(const upb_fielddef *f) {
  return !upb_fielddef_isstring(f) && !upb_fielddef_issubmsg(f);
}

bool upb_fielddef_ismap(const upb_fielddef *f) {
  return upb_fielddef_isseq(f) && upb_fielddef_issubmsg(f) &&
         upb_msgdef_mapentry(upb_fielddef_msgsubdef(f));
}

bool upb_fielddef_haspresence(const upb_fielddef *f) {
  if (upb_fielddef_isseq(f)) return false;
  if (upb_fielddef_issubmsg(f)) return true;

  /* Primitive field: return true unless there is a message that specifies
   * presence should not exist. */
  if (f->msg_is_symbolic || !f->msg.def) return true;
  return f->msg.def->syntax == UPB_SYNTAX_PROTO2;
}

bool upb_fielddef_hassubdef(const upb_fielddef *f) {
  return upb_fielddef_issubmsg(f) || upb_fielddef_type(f) == UPB_TYPE_ENUM;
}

static bool between(int32_t x, int32_t low, int32_t high) {
  return x >= low && x <= high;
}

bool upb_fielddef_checklabel(int32_t label) { return between(label, 1, 3); }
bool upb_fielddef_checktype(int32_t type) { return between(type, 1, 11); }
bool upb_fielddef_checkintfmt(int32_t fmt) { return between(fmt, 1, 3); }

bool upb_fielddef_checkdescriptortype(int32_t type) {
  return between(type, 1, 18);
}

/* upb_msgdef *****************************************************************/

<<<<<<< HEAD
static const char *kDurationFullMessageName = "google.protobuf.Duration";
static const char *kTimestampFullMessageName = "google.protobuf.Timestamp";
static const char *kValueFullMessageName = "google.protobuf.Value";
static const char *kListValueFullMessageName = "google.protobuf.ListValue";
static const char *kStructFullMessageName = "google.protobuf.Struct";
=======
static void visitmsg(const upb_refcounted *r, upb_refcounted_visit *visit,
                     void *closure) {
  upb_msg_oneof_iter o;
  const upb_msgdef *m = (const upb_msgdef*)r;
  const upb_def *def = upb_msgdef_upcast(m);
  upb_msg_field_iter i;
  for(upb_msg_field_begin(&i, m);
      !upb_msg_field_done(&i);
      upb_msg_field_next(&i)) {
    upb_fielddef *f = upb_msg_iter_field(&i);
    visit(r, upb_fielddef_upcast2(f), closure);
  }
  for(upb_msg_oneof_begin(&o, m);
      !upb_msg_oneof_done(&o);
      upb_msg_oneof_next(&o)) {
    upb_oneofdef *f = upb_msg_iter_oneof(&o);
    visit(r, upb_oneofdef_upcast(f), closure);
  }
  if (upb_def_file(def)) {
    visit(r, upb_filedef_upcast(upb_def_file(def)), closure);
  }
}

static void freemsg(upb_refcounted *r) {
  upb_msgdef *m = (upb_msgdef*)r;
  upb_strtable_uninit(&m->ntof);
  upb_inttable_uninit(&m->itof);
  upb_def_uninit(upb_msgdef_upcast_mutable(m));
  upb_gfree(m);
}

const struct upb_refcounted_vtbl upb_msgdef_vtbl = {visitmsg, freemsg};

upb_msgdef *upb_msgdef_new(const void *owner) {
  upb_msgdef *m = upb_gmalloc(sizeof(*m));
  if (!m) return NULL;

  if (!upb_def_init(upb_msgdef_upcast_mutable(m), UPB_DEF_MSG, &upb_msgdef_vtbl,
                    owner)) {
    goto err2;
  }

  if (!upb_inttable_init(&m->itof, UPB_CTYPE_PTR)) goto err2;
  if (!upb_strtable_init(&m->ntof, UPB_CTYPE_PTR)) goto err1;
  m->map_entry = false;
  m->syntax = UPB_SYNTAX_PROTO2;
  return m;

err1:
  upb_inttable_uninit(&m->itof);
err2:
  upb_gfree(m);
  return NULL;
}

bool upb_msgdef_freeze(upb_msgdef *m, upb_status *status) {
  upb_def *d = upb_msgdef_upcast_mutable(m);
  return upb_def_freeze(&d, 1, status);
}
>>>>>>> 3c742bfd

const char *upb_msgdef_fullname(const upb_msgdef *m) {
  return upb_def_fullname(upb_msgdef_upcast(m));
}

const char *upb_msgdef_name(const upb_msgdef *m) {
  return upb_def_name(upb_msgdef_upcast(m));
}

upb_syntax_t upb_msgdef_syntax(const upb_msgdef *m) {
  return m->syntax;
}

/* Helper: check that the field |f| is safe to add to msgdef |m|. Set an error
 * on status |s| and return false if not. */
static bool check_field_add(const upb_msgdef *m, const upb_fielddef *f,
                            upb_status *s) {
  if (upb_fielddef_containingtype(f) != NULL) {
    upb_status_seterrmsg(s, "fielddef already belongs to a message");
    return false;
  } else if (upb_fielddef_name(f) == NULL || upb_fielddef_number(f) == 0) {
    upb_status_seterrmsg(s, "field name or number were not set");
    return false;
  } else if (upb_msgdef_itof(m, upb_fielddef_number(f))) {
    upb_status_seterrmsg(s, "duplicate field number");
    return false;
  } else if (upb_strtable_lookup(&m->ntof, upb_fielddef_name(f), NULL)) {
    upb_status_seterrmsg(s, "name conflicts with existing field or oneof");
    return false;
  }
  return true;
}

bool upb_msgdef_addfield(upb_msgdef *m, upb_fielddef *f, const void *ref_donor,
                         upb_status *s) {
  /* TODO: extensions need to have a separate namespace, because proto2 allows a
   * top-level extension (ie. one not in any package) to have the same name as a
   * field from the message.
   *
   * This also implies that there needs to be a separate lookup-by-name method
   * for extensions.  It seems desirable for iteration to return both extensions
   * and non-extensions though.
   *
   * We also need to validate that the field number is in an extension range iff
   * it is an extension.
   *
   * This method is idempotent. Check if |f| is already part of this msgdef and
   * return immediately if so. */
  if (upb_fielddef_containingtype(f) == m) {
    if (ref_donor) upb_fielddef_unref(f, ref_donor);
    return true;
  }

  /* Check constraints for all fields before performing any action. */
  if (!check_field_add(m, f, s)) {
    return false;
  } else if (upb_fielddef_containingoneof(f) != NULL) {
    /* Fields in a oneof can only be added by adding the oneof to the msgdef. */
    upb_status_seterrmsg(s, "fielddef is part of a oneof");
    return false;
  }

  /* Constraint checks ok, perform the action. */
  add_field(m, f, ref_donor);
  return true;
}

bool upb_msgdef_addoneof(upb_msgdef *m, upb_oneofdef *o, const void *ref_donor,
                         upb_status *s) {
  upb_oneof_iter it;

  /* Check various conditions that would prevent this oneof from being added. */
  if (upb_oneofdef_containingtype(o)) {
    upb_status_seterrmsg(s, "oneofdef already belongs to a message");
    return false;
  } else if (upb_oneofdef_name(o) == NULL) {
    upb_status_seterrmsg(s, "oneofdef name was not set");
    return false;
  } else if (upb_strtable_lookup(&m->ntof, upb_oneofdef_name(o), NULL)) {
    upb_status_seterrmsg(s, "name conflicts with existing field or oneof");
    return false;
  }

  /* Check that all of the oneof's fields do not conflict with names or numbers
   * of fields already in the message. */
  for (upb_oneof_begin(&it, o); !upb_oneof_done(&it); upb_oneof_next(&it)) {
    const upb_fielddef *f = upb_oneof_iter_field(&it);
    if (!check_field_add(m, f, s)) {
      return false;
    }
  }

  /* Everything checks out -- commit now. */

  /* Add oneof itself first. */
  o->parent = m;
  upb_strtable_insert(&m->ntof, upb_oneofdef_name(o), upb_value_ptr(o));
  upb_ref2(o, m);
  upb_ref2(m, o);

  /* Add each field of the oneof directly to the msgdef. */
  for (upb_oneof_begin(&it, o); !upb_oneof_done(&it); upb_oneof_next(&it)) {
    upb_fielddef *f = upb_oneof_iter_field(&it);
    add_field(m, f, NULL);
  }

  if (ref_donor) upb_oneofdef_unref(o, ref_donor);

  return true;
}

const upb_fielddef *upb_msgdef_itof(const upb_msgdef *m, uint32_t i) {
  upb_value val;
  return upb_inttable_lookup32(&m->itof, i, &val) ?
      upb_value_getptr(val) : NULL;
}

const upb_fielddef *upb_msgdef_ntof(const upb_msgdef *m, const char *name,
                                    size_t len) {
  upb_value val;

  if (!upb_strtable_lookup2(&m->ntof, name, len, &val)) {
    return NULL;
  }

  return upb_trygetfield(upb_value_getptr(val));
}

const upb_oneofdef *upb_msgdef_ntoo(const upb_msgdef *m, const char *name,
                                    size_t len) {
  upb_value val;

  if (!upb_strtable_lookup2(&m->ntof, name, len, &val)) {
    return NULL;
  }

  return upb_trygetoneof(upb_value_getptr(val));
}

bool upb_msgdef_lookupname(const upb_msgdef *m, const char *name, size_t len,
                           const upb_fielddef **f, const upb_oneofdef **o) {
  upb_value val;

  if (!upb_strtable_lookup2(&m->ntof, name, len, &val)) {
    return false;
  }

  *o = upb_trygetoneof(upb_value_getptr(val));
  *f = upb_trygetfield(upb_value_getptr(val));
  UPB_ASSERT((*o != NULL) ^ (*f != NULL));  /* Exactly one of the two should be set. */
  return true;
}

int upb_msgdef_numfields(const upb_msgdef *m) {
  /* The number table contains only fields. */
  return upb_inttable_count(&m->itof);
}

int upb_msgdef_numoneofs(const upb_msgdef *m) {
  /* The name table includes oneofs, and the number table does not. */
  return upb_strtable_count(&m->ntof) - upb_inttable_count(&m->itof);
}

bool upb_msgdef_mapentry(const upb_msgdef *m) {
  return m->map_entry;
}

upb_wellknowntype_t upb_msgdef_wellknowntype(const upb_msgdef *m) {
  return m->well_known_type;
}

bool upb_msgdef_isnumberwrapper(const upb_msgdef *m) {
  upb_wellknowntype_t type = upb_msgdef_wellknowntype(m);
  return type >= UPB_WELLKNOWN_DOUBLEVALUE &&
         type <= UPB_WELLKNOWN_UINT32VALUE;
}

void upb_msg_field_begin(upb_msg_field_iter *iter, const upb_msgdef *m) {
  upb_inttable_begin(iter, &m->itof);
}

void upb_msg_field_next(upb_msg_field_iter *iter) { upb_inttable_next(iter); }

bool upb_msg_field_done(const upb_msg_field_iter *iter) {
  return upb_inttable_done(iter);
}

upb_fielddef *upb_msg_iter_field(const upb_msg_field_iter *iter) {
  return (upb_fielddef*)upb_value_getptr(upb_inttable_iter_value(iter));
}

void upb_msg_field_iter_setdone(upb_msg_field_iter *iter) {
  upb_inttable_iter_setdone(iter);
}

void upb_msg_oneof_begin(upb_msg_oneof_iter *iter, const upb_msgdef *m) {
  upb_strtable_begin(iter, &m->ntof);
  /* We need to skip past any initial fields. */
  while (!upb_strtable_done(iter) &&
         !upb_isoneof(upb_value_getptr(upb_strtable_iter_value(iter)))) {
    upb_strtable_next(iter);
  }
}

void upb_msg_oneof_next(upb_msg_oneof_iter *iter) {
  /* We need to skip past fields to return only oneofs. */
  do {
    upb_strtable_next(iter);
  } while (!upb_strtable_done(iter) &&
           !upb_isoneof(upb_value_getptr(upb_strtable_iter_value(iter))));
}

bool upb_msg_oneof_done(const upb_msg_oneof_iter *iter) {
  return upb_strtable_done(iter);
}

upb_oneofdef *upb_msg_iter_oneof(const upb_msg_oneof_iter *iter) {
  return (upb_oneofdef*)upb_value_getptr(upb_strtable_iter_value(iter));
}

void upb_msg_oneof_iter_setdone(upb_msg_oneof_iter *iter) {
  upb_strtable_iter_setdone(iter);
}

/* upb_oneofdef ***************************************************************/

const char *upb_oneofdef_name(const upb_oneofdef *o) { return o->name; }

const upb_msgdef *upb_oneofdef_containingtype(const upb_oneofdef *o) {
  return o->parent;
}

int upb_oneofdef_numfields(const upb_oneofdef *o) {
  return upb_strtable_count(&o->ntof);
}

uint32_t upb_oneofdef_index(const upb_oneofdef *o) {
  return o->index;
}

bool upb_oneofdef_addfield(upb_oneofdef *o, upb_fielddef *f,
                           const void *ref_donor,
                           upb_status *s) {
  UPB_ASSERT(!upb_oneofdef_isfrozen(o));
  UPB_ASSERT(!o->parent || !upb_msgdef_isfrozen(o->parent));

  /* This method is idempotent. Check if |f| is already part of this oneofdef
   * and return immediately if so. */
  if (upb_fielddef_containingoneof(f) == o) {
    return true;
  }

  /* The field must have an OPTIONAL label. */
  if (upb_fielddef_label(f) != UPB_LABEL_OPTIONAL) {
    upb_status_seterrmsg(s, "fields in oneof must have OPTIONAL label");
    return false;
  }

  /* Check that no field with this name or number exists already in the oneof.
   * Also check that the field is not already part of a oneof. */
  if (upb_fielddef_name(f) == NULL || upb_fielddef_number(f) == 0) {
    upb_status_seterrmsg(s, "field name or number were not set");
    return false;
  } else if (upb_oneofdef_itof(o, upb_fielddef_number(f)) ||
             upb_oneofdef_ntofz(o, upb_fielddef_name(f))) {
    upb_status_seterrmsg(s, "duplicate field name or number");
    return false;
  } else if (upb_fielddef_containingoneof(f) != NULL) {
    upb_status_seterrmsg(s, "fielddef already belongs to a oneof");
    return false;
  }

  /* We allow adding a field to the oneof either if the field is not part of a
   * msgdef, or if it is and we are also part of the same msgdef. */
  if (o->parent == NULL) {
    /* If we're not in a msgdef, the field cannot be either. Otherwise we would
     * need to magically add this oneof to a msgdef to remain consistent, which
     * is surprising behavior. */
    if (upb_fielddef_containingtype(f) != NULL) {
      upb_status_seterrmsg(s, "fielddef already belongs to a message, but "
                              "oneof does not");
      return false;
    }
  } else {
    /* If we're in a msgdef, the user can add fields that either aren't in any
     * msgdef (in which case they're added to our msgdef) or already a part of
     * our msgdef. */
    if (upb_fielddef_containingtype(f) != NULL &&
        upb_fielddef_containingtype(f) != o->parent) {
      upb_status_seterrmsg(s, "fielddef belongs to a different message "
                              "than oneof");
      return false;
    }
  }

  /* Commit phase. First add the field to our parent msgdef, if any, because
   * that may fail; then add the field to our own tables. */

  if (o->parent != NULL && upb_fielddef_containingtype(f) == NULL) {
    if (!upb_msgdef_addfield((upb_msgdef*)o->parent, f, NULL, s)) {
      return false;
    }
  }

  f->oneof = o;
  upb_inttable_insert(&o->itof, upb_fielddef_number(f), upb_value_ptr(f));
  upb_strtable_insert(&o->ntof, upb_fielddef_name(f), upb_value_ptr(f));
  upb_ref2(f, o);
  upb_ref2(o, f);
  if (ref_donor) upb_fielddef_unref(f, ref_donor);

  return true;
}

const upb_fielddef *upb_oneofdef_ntof(const upb_oneofdef *o,
                                      const char *name, size_t length) {
  upb_value val;
  return upb_strtable_lookup2(&o->ntof, name, length, &val) ?
      upb_value_getptr(val) : NULL;
}

const upb_fielddef *upb_oneofdef_itof(const upb_oneofdef *o, uint32_t num) {
  upb_value val;
  return upb_inttable_lookup32(&o->itof, num, &val) ?
      upb_value_getptr(val) : NULL;
}

void upb_oneof_begin(upb_oneof_iter *iter, const upb_oneofdef *o) {
  upb_inttable_begin(iter, &o->itof);
}

void upb_oneof_next(upb_oneof_iter *iter) {
  upb_inttable_next(iter);
}

bool upb_oneof_done(upb_oneof_iter *iter) {
  return upb_inttable_done(iter);
}

upb_fielddef *upb_oneof_iter_field(const upb_oneof_iter *iter) {
  return (upb_fielddef*)upb_value_getptr(upb_inttable_iter_value(iter));
}

void upb_oneof_iter_setdone(upb_oneof_iter *iter) {
  upb_inttable_iter_setdone(iter);
}

/* upb_filedef ****************************************************************/

upb_filedef *upb_filedef_new(const void *owner) {
  upb_filedef *f = upb_gmalloc(sizeof(*f));

  if (!f) {
    return NULL;
  }

  f->package = NULL;
  f->name = NULL;
  f->phpprefix = NULL;
  f->phpnamespace = NULL;
  f->syntax = UPB_SYNTAX_PROTO2;

  if (!upb_inttable_init(&f->defs, UPB_CTYPE_CONSTPTR)) {
    goto err;
  }

  if (!upb_inttable_init(&f->deps, UPB_CTYPE_CONSTPTR)) {
    goto err2;
  }

  return f;


err2:
  upb_inttable_uninit(&f->defs);

err:
  upb_gfree(f);
  return NULL;
}

const char *upb_filedef_name(const upb_filedef *f) {
  return f->name;
}

const char *upb_filedef_package(const upb_filedef *f) {
  return f->package;
}

const char *upb_filedef_phpprefix(const upb_filedef *f) {
  return f->phpprefix;
}

const char *upb_filedef_phpnamespace(const upb_filedef *f) {
  return f->phpnamespace;
}

upb_syntax_t upb_filedef_syntax(const upb_filedef *f) {
  return f->syntax;
}

size_t upb_filedef_defcount(const upb_filedef *f) {
  return upb_inttable_count(&f->defs);
}

size_t upb_filedef_depcount(const upb_filedef *f) {
  return upb_inttable_count(&f->deps);
}

const upb_def *upb_filedef_def(const upb_filedef *f, size_t i) {
  upb_value v;

  if (upb_inttable_lookup32(&f->defs, i, &v)) {
    return upb_value_getconstptr(v);
  } else {
    return NULL;
  }
}

const upb_filedef *upb_filedef_dep(const upb_filedef *f, size_t i) {
  upb_value v;

  if (upb_inttable_lookup32(&f->deps, i, &v)) {
    return upb_value_getconstptr(v);
  } else {
    return NULL;
  }
}

void upb_symtab_free(upb_symtab *s) {
  upb_arena_uninit(&s->arena);
  upb_gfree(s);
}

upb_symtab *upb_symtab_new() {
  upb_symtab *s = upb_gmalloc(sizeof(*s));
  if (!s) {
    return NULL;
  }

  if (!upb_arena_init(&s->arena)) goto err2;
  if (!upb_strtable_init2(&s->symtab, UPB_CTYPE_PTR,
                          upb_arena_alloc(&s->arena))) {
    goto err1;
  }
  return s;

err1:
  upb_arena_uninit(&s->arena);
err2:
  upb_gfree(s);
  return s;
}

const upb_def *upb_symtab_lookup(const upb_symtab *s, const char *sym) {
  upb_value v;
  upb_def *ret = upb_strtable_lookup(&s->symtab, sym, &v) ?
      upb_value_getptr(v) : NULL;
  return ret;
}

const upb_msgdef *upb_symtab_lookupmsg(const upb_symtab *s, const char *sym) {
  upb_value v;
  upb_def *def = upb_strtable_lookup(&s->symtab, sym, &v) ?
      upb_value_getptr(v) : NULL;
  return def ? upb_dyncast_msgdef(def) : NULL;
}

const upb_enumdef *upb_symtab_lookupenum(const upb_symtab *s, const char *sym) {
  upb_value v;
  upb_def *def = upb_strtable_lookup(&s->symtab, sym, &v) ?
      upb_value_getptr(v) : NULL;
  return def ? upb_dyncast_enumdef(def) : NULL;
}

/* Given a symbol and the base symbol inside which it is defined, find the
 * symbol's definition in t. */
static upb_def *upb_resolvename(const upb_strtable *t,
                                const char *base, const char *sym) {
  if(strlen(sym) == 0) return NULL;
  if(sym[0] == '.') {
    /* Symbols starting with '.' are absolute, so we do a single lookup.
     * Slice to omit the leading '.' */
    upb_value v;
    return upb_strtable_lookup(t, sym + 1, &v) ? upb_value_getptr(v) : NULL;
  } else {
    /* Remove components from base until we find an entry or run out.
     * TODO: This branch is totally broken, but currently not used. */
    (void)base;
    UPB_ASSERT(false);
    return NULL;
  }
}

const upb_def *upb_symtab_resolve(const upb_symtab *s, const char *base,
                                  const char *sym) {
  upb_def *ret = upb_resolvename(&s->symtab, base, sym);
  return ret;
}

#if 0
  /* Now using the table, resolve symbolic references for subdefs. */
  upb_strtable_begin(&iter, &addtab);
  for (; !upb_strtable_done(&iter); upb_strtable_next(&iter)) {
    const char *base;
    upb_def *def = upb_value_getptr(upb_strtable_iter_value(&iter));
    upb_msgdef *m = upb_dyncast_msgdef_mutable(def);
    upb_msg_field_iter j;

    if (!m) continue;
    /* Type names are resolved relative to the message in which they appear. */
    base = upb_msgdef_fullname(m);

    for(upb_msg_field_begin(&j, m);
        !upb_msg_field_done(&j);
        upb_msg_field_next(&j)) {
      upb_fielddef *f = upb_msg_iter_field(&j);
      const char *name = upb_fielddef_subdefname(f);
      if (name && !upb_fielddef_subdef(f)) {
        /* Try the lookup in the current set of to-be-added defs first. If not
         * there, try existing defs. */
        upb_def *subdef = upb_resolvename(&addtab, base, name);
        if (subdef == NULL) {
          subdef = upb_resolvename(&s->symtab, base, name);
        }
        if (subdef == NULL) {
          upb_status_seterrf(
              status, "couldn't resolve name '%s' in message '%s'", name, base);
          goto err;
        } else if (!upb_fielddef_setsubdef(f, subdef, status)) {
          goto err;
        }
      }
    }
  }
#endif

static bool create_oneofdef(
    upb_symtab *s, const google_protobuf_OneofDescriptorProto *oneof_proto,
    upb_msgdef *m, upb_status *s) {
  upb_alloc *alloc = upb_arena_alloc(&s->arena);
  upb_oneofdef *o = upb_malloc(alloc, sizeof(upb_oneofdef));
  upb_stringview name = google_protobuf_OneofDescriptorProto_name(oneof_proto);
  upb_value o_ptr = upb_value_ptr(o);

  CHK(o);
  CHK(upb_inttable_init2(&o->itof, UPB_CTYPE_PTR, alloc));
  CHK(upb_strtable_init2(&o->ntof, UPB_CTYPE_PTR, alloc));

  o->index = upb_strtable_count(&m->ntof);
  o->name = upb_strdup2(name.data, name.size, alloc);
  o->parent = m;

  CHK(upb_strtable_insert3(&m->ntof, name.data, name.size, o_ptr, alloc));

  return true;
}

static bool create_field(
    upb_symtab *s, const google_protobuf_FieldDescriptorProto *field_proto,
    upb_msgdef *m, upb_status *s) {
  upb_alloc *alloc = upb_arena_alloc(&s->arena);
  upb_fielddef *f = upb_malloc(alloc, sizeof(upb_fielddef));
  const google_protobuf_MessageOptions *options;
  const upb_array *arr;

  CHK(f);

  f->msgdef = m;

  union {
    int64_t sint;
    uint64_t uint;
    double dbl;
    float flt;
    void *bytes;
  } defaultval;
  const upb_msgdef *msgdef;
  union {
    const upb_msgdef *msgdef;
    const upb_msgdef *enumdef;
  } sub;
  const upb_oneofdef *oneof;
  bool is_extension_;
  bool lazy_;
  bool packed_;
  upb_intfmt_t intfmt;
  bool tagdelim;
  upb_fieldtype_t type_;
  upb_label_t label_;
  uint32_t number_;
  uint32_t selector_base;  /* Used to index into a upb::Handlers table. */
  uint32_t index_;
}

static bool create_msgdef(upb_symtab *s,
                          const google_protobuf_DescriptorProto *msg_proto,
                          upb_symtab *addtab, upb_status *status) {
  upb_alloc *alloc = upb_arena_alloc(&s->arena);
  upb_msgdef *m = upb_malloc(alloc, sizeof(upb_msgdef));
  const google_protobuf_MessageOptions *options;
  const upb_array *arr;

  CHK(m);
  CHK(upb_inttable_init2(&m->itof, UPB_CTYPE_PTR, alloc));
  CHK(upb_strtable_init2(&m->ntof, UPB_CTYPE_PTR, alloc));

  m->map_entry = false;

  options = google_protobuf_DescriptorProto_options(msg_proto);

  if (options) {
    m->map_entry = google_protobuf_MessageOptions_map_entry(options);
  }

  arr = google_protobuf_DescriptorProto_oneof_decl(msg_proto);

  for (i = 0; i < upb_array_size(arr); i++) {
    const google_protobuf_OneofDescriptorProto *oneof_proto =
        (const void *)upb_array_get(arr, i);
    CHK(create_oneofdef(s, oneof_proto, m, status));
  }

  arr = google_protobuf_DescriptorProto_field(msg_proto);

  for (i = 0; i < upb_array_size(arr); i++) {
    const google_protobuf_FieldDescriptorProto *field_proto =
        (const void *)upb_array_get(arr, i);
    CHK(create_fielddef(s, field_proto, m, status));
  }

  arr = google_protobuf_DescriptorProto_enum_type(msg_proto);

  for (i = 0; i < upb_array_size(arr); i++) {
    const google_protobuf_EnumDescriptorProto *enum_proto =
        (const void *)upb_array_get(arr, i);
    CHK(create_enumdef(s, enum_proto, addtab, status));
  }

  arr = google_protobuf_DescriptorProto_nested_type(msg_proto);

  for (i = 0; i < upb_array_size(arr); i++) {
    const google_protobuf_DescriptorProto *msg_proto2 =
        (const void *)upb_array_get(arr, i);
    CHK(create_msgdef(s, msg_proto2, addtab, status));
  }

  return true;
}

static char* strviewdup(upb_symtab *symtab, upb_stringview view) {
  if (view.size == 0) {
    return NULL;
  }
  return upb_strdup2(view.data, view.size, upb_arena_alloc(&symtab->arena));
}

bool upb_symtab_addfile(upb_symtab *s, const char *buf, size_t len,
                        upb_status *status) {
  upb_arena tmparena;
  upb_strtable addtab;
  upb_alloc *alloc = upb_arena_alloc(&s->arena);
  upb_stringview serialized = upb_stringview_make(buf, len);
  const google_protobuf_FileDescriptorProto *file_proto;
  const google_protobuf_FileOptions *file_options_proto;
  upb_filedef *file = upb_malloc(alloc, sizeof(*file));
  const upb_array *arr;
  upb_strtable_iter iter;
  size_t i;

  upb_arena_init(&tmparena);
  upb_strtable_init2(&addtab, UPB_CTYPE_PTR, upb_arena_alloc(&tmparena));
  file_proto =
      google_protobuf_FileDescriptorProto_parsenew(serialized, &tmparena);


  if (!file_proto || !file) goto err;

  file->name =
      strviewdup(s, google_protobuf_FileDescriptorProto_name(file_proto));
  file->package =
      strviewdup(s, google_protobuf_FileDescriptorProto_package(file_proto));
  file->phpprefix = NULL;
  file->phpnamespace = NULL;

  file_options_proto = google_protobuf_FileDescriptorProto_options(file_proto);
  if (file_options_proto) {
    file->phpprefix =
        strviewdup(s, google_protobuf_FileOptions_php_class_prefix(file_proto));
    file->phpnamespace =
        strviewdup(s, google_protobuf_FileOptions_php_namespace(file_proto));
  }

  arr = google_protobuf_FileDescriptorProto_message_type(file_proto);

  for (i = 0; i < upb_array_size(arr); i++) {
    const google_protobuf_DescriptorProto *msg_proto =
        (const void *)upb_array_get(arr, i);
    if (!create_msgdef(s, msg_proto, &addtab, status)) goto err;
  }

  arr = google_protobuf_FileDescriptorProto_enum_type(file_proto);

  for (i = 0; i < upb_array_size(arr); i++) {
    const google_protobuf_EnumDescriptorProto *enum_proto =
        (const void *)upb_array_get(arr, i);
    if (!create_enumdef(s, enum_proto, &addtab, status)) goto err;
  }

  /* Now that all names are in the table, resolve references. */
  upb_strtable_begin(&iter, &addtab);
  for (; !upb_strtable_done(&iter); upb_strtable_next(&iter)) {
  }

  /* Success; add addtab to symtab. */
  upb_strtable_begin(&iter, &addtab);
  for (; !upb_strtable_done(&iter); upb_strtable_next(&iter)) {
    const char *key = upb_strtable_iter_key(&iter);
    size_t keylen = upb_strtable_iter_keylen(&iter);
    upb_value value = upb_strtable_iter_value(&iter);
    upb_strtable_insert3(&s->symtab, key, keylen, value, alloc);
  }

  return true;

err:
  upb_arena_uninit(&tmparena);
  return false;
}

bool upb_symtab_addset(upb_symtab *s, const char *buf, size_t len,
                       upb_status *status) {
  return true;
}<|MERGE_RESOLUTION|>--- conflicted
+++ resolved
@@ -272,9 +272,6 @@
   return true;
 }
 
-<<<<<<< HEAD
-#if 0
-=======
 static void assign_msg_wellknowntype(upb_msgdef *m) {
   const char *name = upb_msgdef_fullname(m);
   if (name == NULL) {
@@ -314,7 +311,7 @@
   }
 }
 
->>>>>>> 3c742bfd
+#if 0
 bool _upb_def_validate(upb_def *const*defs, size_t n, upb_status *s) {
   size_t i;
 
@@ -798,74 +795,6 @@
 }
 
 /* upb_msgdef *****************************************************************/
-
-<<<<<<< HEAD
-static const char *kDurationFullMessageName = "google.protobuf.Duration";
-static const char *kTimestampFullMessageName = "google.protobuf.Timestamp";
-static const char *kValueFullMessageName = "google.protobuf.Value";
-static const char *kListValueFullMessageName = "google.protobuf.ListValue";
-static const char *kStructFullMessageName = "google.protobuf.Struct";
-=======
-static void visitmsg(const upb_refcounted *r, upb_refcounted_visit *visit,
-                     void *closure) {
-  upb_msg_oneof_iter o;
-  const upb_msgdef *m = (const upb_msgdef*)r;
-  const upb_def *def = upb_msgdef_upcast(m);
-  upb_msg_field_iter i;
-  for(upb_msg_field_begin(&i, m);
-      !upb_msg_field_done(&i);
-      upb_msg_field_next(&i)) {
-    upb_fielddef *f = upb_msg_iter_field(&i);
-    visit(r, upb_fielddef_upcast2(f), closure);
-  }
-  for(upb_msg_oneof_begin(&o, m);
-      !upb_msg_oneof_done(&o);
-      upb_msg_oneof_next(&o)) {
-    upb_oneofdef *f = upb_msg_iter_oneof(&o);
-    visit(r, upb_oneofdef_upcast(f), closure);
-  }
-  if (upb_def_file(def)) {
-    visit(r, upb_filedef_upcast(upb_def_file(def)), closure);
-  }
-}
-
-static void freemsg(upb_refcounted *r) {
-  upb_msgdef *m = (upb_msgdef*)r;
-  upb_strtable_uninit(&m->ntof);
-  upb_inttable_uninit(&m->itof);
-  upb_def_uninit(upb_msgdef_upcast_mutable(m));
-  upb_gfree(m);
-}
-
-const struct upb_refcounted_vtbl upb_msgdef_vtbl = {visitmsg, freemsg};
-
-upb_msgdef *upb_msgdef_new(const void *owner) {
-  upb_msgdef *m = upb_gmalloc(sizeof(*m));
-  if (!m) return NULL;
-
-  if (!upb_def_init(upb_msgdef_upcast_mutable(m), UPB_DEF_MSG, &upb_msgdef_vtbl,
-                    owner)) {
-    goto err2;
-  }
-
-  if (!upb_inttable_init(&m->itof, UPB_CTYPE_PTR)) goto err2;
-  if (!upb_strtable_init(&m->ntof, UPB_CTYPE_PTR)) goto err1;
-  m->map_entry = false;
-  m->syntax = UPB_SYNTAX_PROTO2;
-  return m;
-
-err1:
-  upb_inttable_uninit(&m->itof);
-err2:
-  upb_gfree(m);
-  return NULL;
-}
-
-bool upb_msgdef_freeze(upb_msgdef *m, upb_status *status) {
-  upb_def *d = upb_msgdef_upcast_mutable(m);
-  return upb_def_freeze(&d, 1, status);
-}
->>>>>>> 3c742bfd
 
 const char *upb_msgdef_fullname(const upb_msgdef *m) {
   return upb_def_fullname(upb_msgdef_upcast(m));
