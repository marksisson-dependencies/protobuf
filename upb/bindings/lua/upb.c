/*
 * upb - a minimalist implementation of protocol buffers.
 *
 * Copyright (c) 2009 Google Inc.  See LICENSE for details.
 * Author: Josh Haberman <jhaberman@gmail.com>
 *
 * A Lua extension for upb.  Exposes only the core library
 * (sub-libraries are exposed in other extensions).
 *
 * 64-bit woes: Lua can only represent numbers of type lua_Number (which is
 * double unless the user specifically overrides this).  Doubles can represent
 * the entire range of 64-bit integers, but lose precision once the integers are
 * greater than 2^53.
 *
 * Lua 5.3 is adding support for integers, which will allow for 64-bit
 * integers (which can be interpreted as signed or unsigned).
 *
 * LuaJIT supports 64-bit signed and unsigned boxed representations
 * through its "cdata" mechanism, but this is not portable to regular Lua.
 *
 * Hopefully Lua 5.3 will come soon enough that we can either use Lua 5.3
 * integer support or LuaJIT 64-bit cdata for users that need the entire
 * domain of [u]int64 values.
 */

#include <float.h>
#include <math.h>
#include <stdlib.h>
#include <string.h>
#include "lauxlib.h"
#include "upb/bindings/lua/upb.h"
#include "upb/handlers.h"
#include "upb/pb/glue.h"
#include "upb/shim/shim.h"

/* Lua metatable types. */
#define LUPB_MSG "lupb.msg"
#define LUPB_ARRAY "lupb.array"
#define LUPB_MSGDEF "lupb.msgdef"
#define LUPB_ENUMDEF "lupb.enumdef"
#define LUPB_FIELDDEF "lupb.fielddef"
#define LUPB_SYMTAB "lupb.symtab"

/* Other table constants. */
#define LUPB_OBJCACHE "lupb.objcache"

static void lupb_msgdef_init(lua_State *L);
static size_t lupb_msgdef_sizeof();

/* Lua compatibility code *****************************************************/

/* Lua 5.1 and Lua 5.2 have slightly incompatible APIs.  A little bit of
 * compatibility code can help hide the difference.  Not too many people still
 * use Lua 5.1 but LuaJIT uses the Lua 5.1 API in some ways. */

#if lua_version_num == 501

/* taken from lua 5.2's source. */
void *luaL_testudata(lua_State *L, int ud, const char *tname) {
  void *p = lua_touserdata(L, ud);
  if (p != NULL) {  /* value is a userdata? */
    if (lua_getmetatable(L, ud)) {  /* does it have a metatable? */
      luaL_getmetatable(L, tname);  /* get correct metatable */
      if (!lua_rawequal(L, -1, -2))  /* not the same? */
        p = NULL;  /* value is a userdata with wrong metatable */
      lua_pop(L, 2);  /* remove both metatables */
      return p;
    }
  }
  return NULL;  /* value is not a userdata with a metatable */
}

static void lupb_newlib(lua_State *L, const char *name, const luaL_Reg *funcs) {
  luaL_register(L, name, funcs);
}

#define lupb_setfuncs(L, l) luaL_register(L, NULL, l)

#elif LUA_VERSION_NUM == 502

int luaL_typerror(lua_State *L, int narg, const char *tname) {
  const char *msg = lua_pushfstring(L, "%s expected, got %s",
                                    tname, luaL_typename(L, narg));
  return luaL_argerror(L, narg, msg);
}

static void lupb_newlib(lua_State *L, const char *name, const luaL_Reg *funcs) {
  /* Lua 5.2 modules are not expected to set a global variable, so "name" is
   * unused. */
  UPB_UNUSED(name);

  /* Can't use luaL_newlib(), because funcs is not the actual array.
   * Could (micro-)optimize this a bit to count funcs for initial table size. */
  lua_createtable(L, 0, 8);
  luaL_setfuncs(L, funcs, 0);
}

#define lupb_setfuncs(L, l) luaL_setfuncs(L, l, 0)

#else
#error Only Lua 5.1 and 5.2 are supported
#endif

/* Shims for upcoming Lua 5.3 functionality. */
bool lua_isinteger(lua_State *L, int argn) {
  UPB_UNUSED(L);
  UPB_UNUSED(argn);
  return false;
}


/* Utility functions **********************************************************/

/* We store our module table in the registry, keyed by ptr.
 * For more info about the motivation/rationale, see this thread:
 *   http://thread.gmane.org/gmane.comp.lang.lua.general/110632 */
bool lupb_openlib(lua_State *L, void *ptr, const char *name,
                  const luaL_Reg *funcs) {
  /* Lookup cached module table. */
  lua_pushlightuserdata(L, ptr);
  lua_rawget(L, LUA_REGISTRYINDEX);
  if (!lua_isnil(L, -1)) {
    return true;
  }

  lupb_newlib(L, name, funcs);

  /* Save module table in cache. */
  lua_pushlightuserdata(L, ptr);
  lua_pushvalue(L, -2);
  lua_rawset(L, LUA_REGISTRYINDEX);

  return false;
}

/* Pushes a new userdata with the given metatable and ensures that it has a
 * uservalue. */
static void *newudata_with_userval(lua_State *L, size_t size,
                                   const char *type) {
  void *ret = lua_newuserdata(L, size);

  /* Set metatable. */
  luaL_getmetatable(L, type);
  assert(!lua_isnil(L, -1));  /* Should have been created by luaopen_upb. */
  lua_setmetatable(L, -2);

  lua_newtable(L);
  lua_setuservalue(L, -2);

  return ret;
}

const char *lupb_checkname(lua_State *L, int narg) {
  size_t len;
  const char *name = luaL_checklstring(L, narg, &len);
  if (strlen(name) != len)
    luaL_error(L, "names cannot have embedded NULLs");
  return name;
}

bool lupb_checkbool(lua_State *L, int narg) {
  if (!lua_isboolean(L, narg)) {
    luaL_error(L, "must be true or false");
  }
  return lua_toboolean(L, narg);
}

/* Unlike luaL_checkstring(), this does not allow implicit conversion to
 * string. */
void lupb_checkstring(lua_State *L, int narg) {
  if (lua_type(L, narg) != LUA_TSTRING)
    luaL_error(L, "Expected string");
}

/* Unlike luaL_checkinteger, these do not implicitly convert from string or
 * round an existing double value.  We allow floating-point input, but only if
 * the actual value is integral. */
#define INTCHECK(type, ctype)                                                  \
  ctype lupb_check##type(lua_State *L, int narg) {                             \
    double n;                                                                  \
    ctype i;                                                                   \
    if (lua_isinteger(L, narg)) {                                              \
      return lua_tointeger(L, narg);                                           \
    }                                                                          \
                                                                               \
    /* Prevent implicit conversion from string. */                             \
    luaL_checktype(L, narg, LUA_TNUMBER);                                      \
    n = lua_tonumber(L, narg);                                                 \
                                                                               \
    i = (ctype)n;                                                              \
    if ((double)i != n) {                                                      \
      /* double -> ctype truncated or rounded. */                              \
      luaL_error(L, "number %f was not an integer or out of range for " #type, \
                 n);                                                           \
    }                                                                          \
    return i;                                                                  \
  }                                                                            \
  void lupb_push##type(lua_State *L, ctype val) {                              \
    /* TODO: push integer for Lua >= 5.3, 64-bit cdata for LuaJIT. */          \
    /* This is lossy for some [u]int64 values, which isn't great, but */       \
    /* crashing when we encounter these values seems worse. */                 \
    lua_pushnumber(L, val);                                                    \
  }

INTCHECK(int64,  int64_t)
INTCHECK(int32,  int32_t)
INTCHECK(uint64, uint64_t)
INTCHECK(uint32, uint32_t)

double lupb_checkdouble(lua_State *L, int narg) {
  /* If we were being really hard-nosed here, we'd check whether the input was
   * an integer that has no precise double representation.  But doubles aren't
   * generally expected to be exact like integers are, and worse this could
   * cause data-dependent runtime errors: one run of the program could work fine
   * because the integer calculations happened to be exactly representable in
   * double, while the next could crash because of subtly different input. */

  luaL_checktype(L, narg, LUA_TNUMBER);  /* lua_tonumber() auto-converts. */
  return lua_tonumber(L, narg);
}

float lupb_checkfloat(lua_State *L, int narg) {
  /* We don't worry about checking whether the input can be exactly converted to
   * float -- see above. */

  luaL_checktype(L, narg, LUA_TNUMBER);  /* lua_tonumber() auto-converts. */
  return lua_tonumber(L, narg);
}

void lupb_pushdouble(lua_State *L, double d) {
  lua_pushnumber(L, d);
}

void lupb_pushfloat(lua_State *L, float d) {
  lua_pushnumber(L, d);
}

static void lupb_checkval(lua_State *L, int narg, upb_fieldtype_t type) {
  switch(type) {
    case UPB_TYPE_INT32:
    case UPB_TYPE_ENUM:
      lupb_checkint32(L, narg);
      break;
    case UPB_TYPE_INT64:
      lupb_checkint64(L, narg);
      break;
    case UPB_TYPE_UINT32:
      lupb_checkuint32(L, narg);
      break;
    case UPB_TYPE_UINT64:
      lupb_checkuint64(L, narg);
      break;
    case UPB_TYPE_DOUBLE:
      lupb_checkdouble(L, narg);
      break;
    case UPB_TYPE_FLOAT:
      lupb_checkfloat(L, narg);
      break;
    case UPB_TYPE_BOOL:
      lupb_checkbool(L, narg);
      break;
    case UPB_TYPE_STRING:
    case UPB_TYPE_BYTES:
      lupb_checkstring(L, narg);
      break;
    case UPB_TYPE_MESSAGE:
      lupb_assert(L, false);
  }
}

void lupb_checkstatus(lua_State *L, upb_status *s) {
  if (!upb_ok(s)) {
    lua_pushstring(L, upb_status_errmsg(s));
    lua_error(L);
  }
}

static upb_fieldtype_t lupb_checkfieldtype(lua_State *L, int narg) {
  int type = luaL_checkint(L, narg);
  if (!upb_fielddef_checktype(type))
    luaL_argerror(L, narg, "invalid field type");
  return type;
}

#define CHK(pred) do { \
    upb_status status = UPB_STATUS_INIT; \
    pred; \
    lupb_checkstatus(L, &status); \
  } while (0)


/* lupb_refcounted ************************************************************/

/* All upb objects that use upb_refcounted have a userdata that begins with a
 * pointer to that object.  Each type has its own metatable.  Objects are cached
 * in a weak table indexed by the C pointer of the object they are caching.
 *
 * Note that we consistently use memcpy() to read to/from the object.  This
 * allows the userdata to use its own struct without violating aliasing, as
 * long as it begins with a pointer. */

/* Checks type; if it matches, pulls the pointer out of the wrapper. */
void *lupb_refcounted_check(lua_State *L, int narg, const char *type) {
  void *ud = luaL_checkudata(L, narg, type);
  void *ret;
  memcpy(&ret, ud, sizeof ret);
  if (!ret) luaL_error(L, "called into dead object");
  return ret;
}

bool lupb_refcounted_pushwrapper(lua_State *L, const upb_refcounted *obj,
                                 const char *type, const void *ref_donor,
                                 size_t size) {
  bool create;
  void *ud;

  if (obj == NULL) {
    lua_pushnil(L);
    return false;
  }

  /* Lookup our cache in the registry (we don't put our objects in the registry
   * directly because we need our cache to be a weak table). */
  lua_getfield(L, LUA_REGISTRYINDEX, LUPB_OBJCACHE);
  assert(!lua_isnil(L, -1));  /* Should have been created by luaopen_upb. */
  lua_pushlightuserdata(L, (void*)obj);
  lua_rawget(L, -2);
  /* Stack is now: objcache, cached value. */

  create = false;

  if (lua_isnil(L, -1)) {
    create = true;
  } else {
    void *ud = lua_touserdata(L, -1);
    void *ud_obj;
    lupb_assert(L, ud);
    memcpy(&ud_obj, ud, sizeof(void*));

    /* A corner case: it is possible for the value to be GC'd
     * already, in which case we should evict this entry and create
     * a new one. */
    if (ud_obj == NULL) {
      create = true;
    }
  }

  ud = NULL;

  if (create) {
    /* Remove bad cached value and push new value. */
    lua_pop(L, 1);

    /* All of our userdata begin with a pointer to the obj. */
    ud = lua_newuserdata(L, size);
    memcpy(ud, &obj, sizeof(void*));
    upb_refcounted_donateref(obj, ref_donor, ud);

    luaL_getmetatable(L, type);
    /* Should have been created by luaopen_upb. */
    lupb_assert(L, !lua_isnil(L, -1));
    lua_setmetatable(L, -2);

    /* Set it in the cache. */
    lua_pushlightuserdata(L, (void*)obj);
    lua_pushvalue(L, -2);
    lua_rawset(L, -4);
  } else {
    /* Existing wrapper obj already has a ref. */
    ud = lua_touserdata(L, -1);
    upb_refcounted_checkref(obj, ud);
    if (ref_donor)
      upb_refcounted_unref(obj, ref_donor);
  }

  lua_insert(L, -2);
  lua_pop(L, 1);
  return create;
}

void lupb_refcounted_pushnewrapper(lua_State *L, const upb_refcounted *obj,
                                   const char *type, const void *ref_donor) {
  bool created =
      lupb_refcounted_pushwrapper(L, obj, type, ref_donor, sizeof(void *));
  UPB_ASSERT_VAR(created, created == true);
}

static int lupb_refcounted_gc(lua_State *L) {
  void *ud = lua_touserdata(L, 1);
  void *nullp;
  upb_refcounted *obj;
  memcpy(&obj, ud, sizeof(obj));
  upb_refcounted_unref(obj, ud);

  /* Zero out pointer so we can detect a call into a GC'd object. */
  nullp = NULL;
  memcpy(ud, &nullp, sizeof(nullp));

  return 0;
}

static const struct luaL_Reg lupb_refcounted_mm[] = {
  {"__gc", lupb_refcounted_gc},
  {NULL, NULL}
};


/* lupb_def *******************************************************************/

static const upb_def *lupb_def_check(lua_State *L, int narg) {
  upb_def *ret;
  void *ud = luaL_testudata(L, narg, LUPB_MSGDEF);
  if (!ud) ud = luaL_testudata(L, narg, LUPB_ENUMDEF);
  if (!ud) ud = luaL_testudata(L, narg, LUPB_FIELDDEF);
  if (!ud) luaL_typerror(L, narg, "upb def");

  memcpy(&ret, ud, sizeof ret);
  if (!ret) luaL_error(L, "called into dead object");
  return ret;
}

static upb_def *lupb_def_checkmutable(lua_State *L, int narg) {
  const upb_def *def = lupb_def_check(L, narg);
  if (upb_def_isfrozen(def))
    luaL_error(L, "not allowed on frozen value");
  return (upb_def*)def;
}

bool lupb_def_pushwrapper(lua_State *L, const upb_def *def,
                          const void *ref_donor) {
  const char *type = NULL;
  size_t size = sizeof(void*);
  bool created;

  if (def == NULL) {
    lua_pushnil(L);
    return false;
  }

  switch (upb_def_type(def)) {
    case UPB_DEF_MSG: {
      type = LUPB_MSGDEF;
      size = lupb_msgdef_sizeof();
      break;
    }
    case UPB_DEF_ENUM: type = LUPB_ENUMDEF; break;
    case UPB_DEF_FIELD: type = LUPB_FIELDDEF; break;
    default: luaL_error(L, "unknown deftype %d", upb_def_type(def));
  }

  created =
      lupb_refcounted_pushwrapper(L, upb_def_upcast(def), type, ref_donor, size);

  if (created && upb_def_type(def) == UPB_DEF_MSG) {
    lupb_msgdef_init(L);
  }

  return created;
}

void lupb_def_pushnewrapper(lua_State *L, const upb_def *def,
                            const void *ref_donor) {
  bool created = lupb_def_pushwrapper(L, def, ref_donor);
  UPB_ASSERT_VAR(created, created == true);
}

static int lupb_def_type(lua_State *L) {
  const upb_def *def = lupb_def_check(L, 1);
  lua_pushinteger(L, upb_def_type(def));
  return 1;
}

static int lupb_def_freeze(lua_State *L) {
  upb_def *def = lupb_def_checkmutable(L, 1);
  CHK(upb_def_freeze(&def, 1, &status));
  return 0;
}

static int lupb_def_isfrozen(lua_State *L) {
  const upb_def *def = lupb_def_check(L, 1);
  lua_pushboolean(L, upb_def_isfrozen(def));
  return 1;
}

static int lupb_def_fullname(lua_State *L) {
  const upb_def *def = lupb_def_check(L, 1);
  lua_pushstring(L, upb_def_fullname(def));
  return 1;
}

static int lupb_def_setfullname(lua_State *L) {
  const char *name = lupb_checkname(L, 2);
  CHK(upb_def_setfullname(lupb_def_checkmutable(L, 1), name, &status));
  return 0;
}

#define LUPB_COMMON_DEF_METHODS \
  {"def_type", lupb_def_type},  \
  {"full_name", lupb_def_fullname}, \
  {"freeze", lupb_def_freeze}, \
  {"is_frozen", lupb_def_isfrozen}, \
  {"set_full_name", lupb_def_setfullname}, \


/* lupb_fielddef **************************************************************/

const upb_fielddef *lupb_fielddef_check(lua_State *L, int narg) {
  return lupb_refcounted_check(L, narg, LUPB_FIELDDEF);
}

static upb_fielddef *lupb_fielddef_checkmutable(lua_State *L, int narg) {
  const upb_fielddef *f = lupb_fielddef_check(L, narg);
  if (upb_fielddef_isfrozen(f))
    luaL_error(L, "not allowed on frozen value");
  return (upb_fielddef*)f;
}

static int lupb_fielddef_new(lua_State *L) {
  upb_fielddef *f = upb_fielddef_new(&f);
  lupb_def_pushnewrapper(L, upb_fielddef_upcast(f), &f);
  return 1;
}

/* Getters */

static int lupb_fielddef_containingtype(lua_State *L) {
  const upb_fielddef *f = lupb_fielddef_check(L, 1);
  lupb_def_pushwrapper(L, upb_msgdef_upcast(upb_fielddef_containingtype(f)),
                       NULL);
  return 1;
}

static int lupb_fielddef_containingtypename(lua_State *L) {
  upb_fielddef *f = lupb_fielddef_checkmutable(L, 1);
  lua_pushstring(L, upb_fielddef_containingtypename(f));
  return 1;
}

static int lupb_fielddef_default(lua_State *L) {
  const upb_fielddef *f = lupb_fielddef_check(L, 1);
  switch (upb_fielddef_type(f)) {
    case UPB_TYPE_INT32:
    int32:
      lupb_pushint32(L, upb_fielddef_defaultint32(f)); break;
    case UPB_TYPE_INT64:
      lupb_pushint64(L, upb_fielddef_defaultint64(f)); break;
    case UPB_TYPE_UINT32:
      lupb_pushuint32(L, upb_fielddef_defaultuint32(f)); break;
    case UPB_TYPE_UINT64:
      lupb_pushuint64(L, upb_fielddef_defaultuint64(f)); break;
    case UPB_TYPE_DOUBLE:
      lua_pushnumber(L, upb_fielddef_defaultdouble(f)); break;
    case UPB_TYPE_FLOAT:
      lua_pushnumber(L, upb_fielddef_defaultfloat(f)); break;
    case UPB_TYPE_BOOL:
      lua_pushboolean(L, upb_fielddef_defaultbool(f)); break;
    case UPB_TYPE_ENUM:
      if (upb_fielddef_enumhasdefaultstr(f)) {
        goto str;
      } else if (upb_fielddef_enumhasdefaultint32(f)) {
        goto int32;
      } else {
        lua_pushnil(L);
      }
      break;
    case UPB_TYPE_STRING:
    case UPB_TYPE_BYTES:
    str: {
      size_t len;
      const char *data = upb_fielddef_defaultstr(f, &len);
      lua_pushlstring(L, data, len);
      break;
    }
    case UPB_TYPE_MESSAGE:
      return luaL_error(L, "Message fields do not have explicit defaults.");
  }
  return 1;
}

static int lupb_fielddef_getsel(lua_State *L) {
  const upb_fielddef *f = lupb_fielddef_check(L, 1);
  upb_selector_t sel;
  if (upb_handlers_getselector(f, luaL_checknumber(L, 2), &sel)) {
    lua_pushinteger(L, sel);
    return 1;
  } else {
    return 0;
  }
}

static int lupb_fielddef_hassubdef(lua_State *L) {
  const upb_fielddef *f = lupb_fielddef_check(L, 1);
  lua_pushboolean(L, upb_fielddef_hassubdef(f));
  return 1;
}

static int lupb_fielddef_index(lua_State *L) {
  const upb_fielddef *f = lupb_fielddef_check(L, 1);
  lua_pushinteger(L, upb_fielddef_index(f));
  return 1;
}

static int lupb_fielddef_intfmt(lua_State *L) {
  const upb_fielddef *f = lupb_fielddef_check(L, 1);
  lua_pushinteger(L, upb_fielddef_intfmt(f));
  return 1;
}

static int lupb_fielddef_isextension(lua_State *L) {
  const upb_fielddef *f = lupb_fielddef_check(L, 1);
  lua_pushboolean(L, upb_fielddef_isextension(f));
  return 1;
}

static int lupb_fielddef_istagdelim(lua_State *L) {
  const upb_fielddef *f = lupb_fielddef_check(L, 1);
  lua_pushboolean(L, upb_fielddef_istagdelim(f));
  return 1;
}

static int lupb_fielddef_label(lua_State *L) {
  const upb_fielddef *f = lupb_fielddef_check(L, 1);
  lua_pushinteger(L, upb_fielddef_label(f));
  return 1;
}

static int lupb_fielddef_lazy(lua_State *L) {
  const upb_fielddef *f = lupb_fielddef_check(L, 1);
  lua_pushboolean(L, upb_fielddef_lazy(f));
  return 1;
}

static int lupb_fielddef_name(lua_State *L) {
  const upb_fielddef *f = lupb_fielddef_check(L, 1);
  lua_pushstring(L, upb_fielddef_name(f));
  return 1;
}

static int lupb_fielddef_number(lua_State *L) {
  const upb_fielddef *f = lupb_fielddef_check(L, 1);
  int32_t num = upb_fielddef_number(f);
  if (num)
    lua_pushinteger(L, num);
  else
    lua_pushnil(L);
  return 1;
}

static int lupb_fielddef_packed(lua_State *L) {
  const upb_fielddef *f = lupb_fielddef_check(L, 1);
  lua_pushboolean(L, upb_fielddef_packed(f));
  return 1;
}

static int lupb_fielddef_subdef(lua_State *L) {
  const upb_fielddef *f = lupb_fielddef_check(L, 1);
  const upb_def *def;

  if (!upb_fielddef_hassubdef(f))
    luaL_error(L, "Tried to get subdef of non-message field");
  def = upb_fielddef_subdef(f);
  lupb_def_pushwrapper(L, def, NULL);
  return 1;
}

static int lupb_fielddef_subdefname(lua_State *L) {
  upb_fielddef *f = lupb_fielddef_checkmutable(L, 1);
  if (!upb_fielddef_hassubdef(f))
    luaL_error(L, "Tried to get subdef name of non-message field");
  lua_pushstring(L, upb_fielddef_subdefname(f));
  return 1;
}

static int lupb_fielddef_type(lua_State *L) {
  const upb_fielddef *f = lupb_fielddef_check(L, 1);
  if (upb_fielddef_typeisset(f))
    lua_pushinteger(L, upb_fielddef_type(f));
  else
    lua_pushnil(L);
  return 1;
}

/* Setters */

static int lupb_fielddef_setcontainingtypename(lua_State *L) {
  upb_fielddef *f = lupb_fielddef_checkmutable(L, 1);
  const char *name = NULL;
  if (!lua_isnil(L, 2))
    name = lupb_checkname(L, 2);
  CHK(upb_fielddef_setcontainingtypename(f, name, &status));
  return 0;
}

static int lupb_fielddef_setdefault(lua_State *L) {
  upb_fielddef *f = lupb_fielddef_checkmutable(L, 1);

  switch (upb_fielddef_type(f)) {
    case UPB_TYPE_INT32:
      upb_fielddef_setdefaultint32(f, lupb_checkint32(L, 2));
      break;
    case UPB_TYPE_INT64:
      upb_fielddef_setdefaultint64(f, lupb_checkint64(L, 2));
      break;
    case UPB_TYPE_UINT32:
      upb_fielddef_setdefaultuint32(f, lupb_checkuint32(L, 2));
      break;
    case UPB_TYPE_UINT64:
      upb_fielddef_setdefaultuint64(f, lupb_checkuint64(L, 2));
      break;
    case UPB_TYPE_DOUBLE:
      upb_fielddef_setdefaultdouble(f, lupb_checkdouble(L, 2));
      break;
    case UPB_TYPE_FLOAT:
      upb_fielddef_setdefaultfloat(f, lupb_checkfloat(L, 2));
      break;
    case UPB_TYPE_BOOL:
      upb_fielddef_setdefaultbool(f, lupb_checkbool(L, 2));
      break;
    case UPB_TYPE_MESSAGE:
      return luaL_error(L, "Message types cannot have defaults.");
    case UPB_TYPE_ENUM:
      if (lua_type(L, 2) != LUA_TSTRING) {
        upb_fielddef_setdefaultint32(f, lupb_checkint32(L, 2));
        break;
      }
      /* Else fall through and set string default. */
    case UPB_TYPE_BYTES:
    case UPB_TYPE_STRING: {
      size_t len;
      const char *str = lua_tolstring(L, 2, &len);
      CHK(upb_fielddef_setdefaultstr(f, str, len, &status));
    }
  }
  return 0;
}

static int lupb_fielddef_setisextension(lua_State *L) {
  upb_fielddef *f = lupb_fielddef_checkmutable(L, 1);
  CHK(upb_fielddef_setisextension(f, lupb_checkbool(L, 2)));
  return 0;
}

static int lupb_fielddef_setlabel(lua_State *L) {
  upb_fielddef *f = lupb_fielddef_checkmutable(L, 1);
  int label = luaL_checkint(L, 2);
  if (!upb_fielddef_checklabel(label))
    luaL_argerror(L, 2, "invalid field label");
  upb_fielddef_setlabel(f, label);
  return 0;
}

static int lupb_fielddef_setlazy(lua_State *L) {
  upb_fielddef *f = lupb_fielddef_checkmutable(L, 1);
  upb_fielddef_setlazy(f, lupb_checkbool(L, 2));
  return 0;
}

static int lupb_fielddef_setname(lua_State *L) {
  upb_fielddef *f = lupb_fielddef_checkmutable(L, 1);
  CHK(upb_fielddef_setname(f, lupb_checkname(L, 2), &status));
  return 0;
}

static int lupb_fielddef_setnumber(lua_State *L) {
  upb_fielddef *f = lupb_fielddef_checkmutable(L, 1);
  CHK(upb_fielddef_setnumber(f, luaL_checkint(L, 2), &status));
  return 0;
}

static int lupb_fielddef_setpacked(lua_State *L) {
  upb_fielddef *f = lupb_fielddef_checkmutable(L, 1);
  upb_fielddef_setpacked(f, lupb_checkbool(L, 2));
  return 0;
}

static int lupb_fielddef_setsubdef(lua_State *L) {
  upb_fielddef *f = lupb_fielddef_checkmutable(L, 1);
  const upb_def *def = NULL;
  if (!lua_isnil(L, 2))
    def = lupb_def_check(L, 2);
  CHK(upb_fielddef_setsubdef(f, def, &status));
  return 0;
}

static int lupb_fielddef_setsubdefname(lua_State *L) {
  upb_fielddef *f = lupb_fielddef_checkmutable(L, 1);
  const char *name = NULL;
  if (!lua_isnil(L, 2))
    name = lupb_checkname(L, 2);
  CHK(upb_fielddef_setsubdefname(f, name, &status));
  return 0;
}

static int lupb_fielddef_settype(lua_State *L) {
  upb_fielddef *f = lupb_fielddef_checkmutable(L, 1);
  upb_fielddef_settype(f, lupb_checkfieldtype(L, 2));
  return 0;
}

static int lupb_fielddef_setintfmt(lua_State *L) {
  upb_fielddef *f = lupb_fielddef_checkmutable(L, 1);
  int32_t intfmt = luaL_checknumber(L, 2);
  if (!upb_fielddef_checkintfmt(intfmt))
    luaL_argerror(L, 2, "invalid intfmt");
  upb_fielddef_setintfmt(f, intfmt);
  return 0;
}

static int lupb_fielddef_settagdelim(lua_State *L) {
  upb_fielddef *f = lupb_fielddef_checkmutable(L, 1);
  bool is_tag_delim = lupb_checkbool(L, 2);
  CHK(upb_fielddef_settagdelim(f, is_tag_delim));
  return 0;
}

static const struct luaL_Reg lupb_fielddef_m[] = {
  LUPB_COMMON_DEF_METHODS

  {"containing_type", lupb_fielddef_containingtype},
  {"containing_type_name", lupb_fielddef_containingtypename},
  {"default", lupb_fielddef_default},
  {"getsel", lupb_fielddef_getsel},
  {"has_subdef", lupb_fielddef_hassubdef},
  {"index", lupb_fielddef_index},
  {"intfmt", lupb_fielddef_intfmt},
  {"is_extension", lupb_fielddef_isextension},
  {"istagdelim", lupb_fielddef_istagdelim},
  {"label", lupb_fielddef_label},
  {"lazy", lupb_fielddef_lazy},
  {"name", lupb_fielddef_name},
  {"number", lupb_fielddef_number},
  {"packed", lupb_fielddef_packed},
  {"subdef", lupb_fielddef_subdef},
  {"subdef_name", lupb_fielddef_subdefname},
  {"type", lupb_fielddef_type},

  {"set_containing_type_name", lupb_fielddef_setcontainingtypename},
  {"set_default", lupb_fielddef_setdefault},
  {"set_is_extension", lupb_fielddef_setisextension},
  {"set_label", lupb_fielddef_setlabel},
  {"set_lazy", lupb_fielddef_setlazy},
  {"set_name", lupb_fielddef_setname},
  {"set_number", lupb_fielddef_setnumber},
  {"set_packed", lupb_fielddef_setpacked},
  {"set_subdef", lupb_fielddef_setsubdef},
  {"set_subdef_name", lupb_fielddef_setsubdefname},
  {"set_type", lupb_fielddef_settype},
  {"set_intfmt", lupb_fielddef_setintfmt},
  {"set_tagdelim", lupb_fielddef_settagdelim},

  {NULL, NULL}
};


/* lupb_msgdef ****************************************************************/

typedef struct {
  const upb_msgdef *md;

  /* These members are initialized lazily the first time a message is created
   * for this def. */
  uint16_t *field_offsets;
  size_t msg_size;
  size_t hasbits_size;
  lua_State *L;
} lupb_msgdef;

static size_t lupb_msgdef_sizeof() {
  return sizeof(lupb_msgdef);
}

const upb_msgdef *lupb_msgdef_check(lua_State *L, int narg) {
  return lupb_refcounted_check(L, narg, LUPB_MSGDEF);
}

lupb_msgdef *lupb_msgdef_check2(lua_State *L, int narg) {
  return luaL_checkudata(L, narg, LUPB_MSGDEF);
}

static upb_msgdef *lupb_msgdef_checkmutable(lua_State *L, int narg) {
  const upb_msgdef *m = lupb_msgdef_check(L, narg);
  if (upb_msgdef_isfrozen(m))
    luaL_error(L, "not allowed on frozen value");
  return (upb_msgdef*)m;
}

static int lupb_msgdef_new(lua_State *L) {
  upb_msgdef *md = upb_msgdef_new(&md);
  lupb_def_pushnewrapper(L, upb_msgdef_upcast(md), &md);
  return 1;
}

/* Unlike other refcounted types we need a custom __gc so that we free our field
 * offsets. */
static int lupb_msgdef_gc(lua_State *L) {
  lupb_msgdef *lmd = luaL_checkudata(L, 1, LUPB_MSGDEF);
  free(lmd->field_offsets);
  lupb_refcounted_gc(L);
  return 0;
}

static void lupb_msgdef_init(lua_State *L) {
  lupb_msgdef *lmd = luaL_checkudata(L, -1, LUPB_MSGDEF);
  lmd->L = L;
  lmd->field_offsets = NULL;
}

static int lupb_msgdef_add(lua_State *L) {
  upb_msgdef *m = lupb_msgdef_checkmutable(L, 1);
  upb_fielddef *f = lupb_fielddef_checkmutable(L, 2);
  CHK(upb_msgdef_addfield(m, f, NULL, &status));
  return 0;
}

static int lupb_msgdef_len(lua_State *L) {
  const upb_msgdef *m = lupb_msgdef_check(L, 1);
  lua_pushinteger(L, upb_msgdef_numfields(m));
  return 1;
}

static int lupb_msgdef_field(lua_State *L) {
  const upb_msgdef *m = lupb_msgdef_check(L, 1);
  int type = lua_type(L, 2);
  const upb_fielddef *f;
  if (type == LUA_TNUMBER) {
    f = upb_msgdef_itof(m, lua_tointeger(L, 2));
  } else if (type == LUA_TSTRING) {
    f = upb_msgdef_ntofz(m, lua_tostring(L, 2));
  } else {
    const char *msg = lua_pushfstring(L, "number or string expected, got %s",
                                      luaL_typename(L, 2));
    return luaL_argerror(L, 2, msg);
  }

  lupb_def_pushwrapper(L, upb_fielddef_upcast(f), NULL);
  return 1;
}

static int lupb_msgiter_next(lua_State *L) {
  upb_msg_field_iter *i = lua_touserdata(L, lua_upvalueindex(1));
  if (upb_msg_field_done(i)) return 0;
  lupb_def_pushwrapper(L, upb_fielddef_upcast(upb_msg_iter_field(i)), NULL);
  upb_msg_field_next(i);
  return 1;
}

static int lupb_msgdef_fields(lua_State *L) {
  const upb_msgdef *m = lupb_msgdef_check(L, 1);
  upb_msg_field_iter *i = lua_newuserdata(L, sizeof(upb_msg_field_iter));
  upb_msg_field_begin(i, m);
  /* Need to guarantee that the msgdef outlives the iter. */
  lua_pushvalue(L, 1);
  lua_pushcclosure(L, &lupb_msgiter_next, 2);
  return 1;
}

static const struct luaL_Reg lupb_msgdef_mm[] = {
  {"__gc", lupb_msgdef_gc},
  {"__len", lupb_msgdef_len},
  {NULL, NULL}
};

static const struct luaL_Reg lupb_msgdef_m[] = {
  LUPB_COMMON_DEF_METHODS
  {"add", lupb_msgdef_add},
  {"field", lupb_msgdef_field},
  {"fields", lupb_msgdef_fields},

  {NULL, NULL}
};


/* lupb_enumdef ***************************************************************/

const upb_enumdef *lupb_enumdef_check(lua_State *L, int narg) {
  return lupb_refcounted_check(L, narg, LUPB_ENUMDEF);
}

static upb_enumdef *lupb_enumdef_checkmutable(lua_State *L, int narg) {
  const upb_enumdef *f = lupb_enumdef_check(L, narg);
  if (upb_enumdef_isfrozen(f))
    luaL_error(L, "not allowed on frozen value");
  return (upb_enumdef*)f;
}

static int lupb_enumdef_new(lua_State *L) {
  upb_enumdef *e = upb_enumdef_new(&e);
  lupb_def_pushnewrapper(L, upb_enumdef_upcast(e), &e);
  return 1;
}

static int lupb_enumdef_add(lua_State *L) {
  upb_enumdef *e = lupb_enumdef_checkmutable(L, 1);
  const char *name = lupb_checkname(L, 2);
  int32_t val = lupb_checkint32(L, 3);
  CHK(upb_enumdef_addval(e, name, val, &status));
  return 0;
}

static int lupb_enumdef_len(lua_State *L) {
  const upb_enumdef *e = lupb_enumdef_check(L, 1);
  lua_pushinteger(L, upb_enumdef_numvals(e));
  return 1;
}

static int lupb_enumdef_value(lua_State *L) {
  const upb_enumdef *e = lupb_enumdef_check(L, 1);
  int type = lua_type(L, 2);
  if (type == LUA_TNUMBER) {
    /* Pushes "nil" for a NULL pointer. */
    int32_t key = lupb_checkint32(L, 2);
    lua_pushstring(L, upb_enumdef_iton(e, key));
  } else if (type == LUA_TSTRING) {
    const char *key = lua_tostring(L, 2);
    int32_t num;
    if (upb_enumdef_ntoiz(e, key, &num)) {
      lua_pushinteger(L, num);
    } else {
      lua_pushnil(L);
    }
  } else {
    const char *msg = lua_pushfstring(L, "number or string expected, got %s",
                                      luaL_typename(L, 2));
    return luaL_argerror(L, 2, msg);
  }
  return 1;
}

static int lupb_enumiter_next(lua_State *L) {
  upb_enum_iter *i = lua_touserdata(L, lua_upvalueindex(1));
  if (upb_enum_done(i)) return 0;
  lua_pushstring(L, upb_enum_iter_name(i));
  lua_pushinteger(L, upb_enum_iter_number(i));
  upb_enum_next(i);
  return 2;
}

static int lupb_enumdef_values(lua_State *L) {
  const upb_enumdef *e = lupb_enumdef_check(L, 1);
  upb_enum_iter *i = lua_newuserdata(L, sizeof(upb_enum_iter));
  upb_enum_begin(i, e);
  /* Need to guarantee that the enumdef outlives the iter. */
  lua_pushvalue(L, 1);
  lua_pushcclosure(L, &lupb_enumiter_next, 2);
  return 1;
}

static const struct luaL_Reg lupb_enumdef_mm[] = {
  {"__len", lupb_enumdef_len},
  {NULL, NULL}
};

static const struct luaL_Reg lupb_enumdef_m[] = {
  LUPB_COMMON_DEF_METHODS
  {"add", lupb_enumdef_add},
  {"value", lupb_enumdef_value},
  {"values", lupb_enumdef_values},
  {NULL, NULL}
};


/* lupb_symtab ****************************************************************/

/* Inherits a ref on the symtab.
 * Checks that narg is a proper lupb_symtab object.  If it is, leaves its
 * metatable on the stack for cache lookups/updates. */
const upb_symtab *lupb_symtab_check(lua_State *L, int narg) {
  return lupb_refcounted_check(L, narg, LUPB_SYMTAB);
}

static upb_symtab *lupb_symtab_checkmutable(lua_State *L, int narg) {
  const upb_symtab *s = lupb_symtab_check(L, narg);
  if (upb_symtab_isfrozen(s))
    luaL_error(L, "not allowed on frozen value");
  return (upb_symtab*)s;
}

void lupb_symtab_pushwrapper(lua_State *L, const upb_symtab *s,
                             const void *ref_donor) {
  lupb_refcounted_pushwrapper(L, upb_symtab_upcast(s), LUPB_SYMTAB, ref_donor,
                              sizeof(void *));
}

void lupb_symtab_pushnewrapper(lua_State *L, const upb_symtab *s,
                               const void *ref_donor) {
  lupb_refcounted_pushnewrapper(L, upb_symtab_upcast(s), LUPB_SYMTAB,
                                ref_donor);
}

static int lupb_symtab_new(lua_State *L) {
  upb_symtab *s = upb_symtab_new(&s);
  lupb_symtab_pushnewrapper(L, s, &s);
  return 1;
}

static int lupb_symtab_freeze(lua_State *L) {
  upb_symtab_freeze(lupb_symtab_checkmutable(L, 1));
  return 0;
}

static int lupb_symtab_isfrozen(lua_State *L) {
  lua_pushboolean(L, upb_symtab_isfrozen(lupb_symtab_check(L, 1)));
  return 1;
}

static int lupb_symtab_add(lua_State *L) {
  upb_symtab *s = lupb_symtab_checkmutable(L, 1);
  int n;
  upb_def **defs;

  luaL_checktype(L, 2, LUA_TTABLE);
  /* Iterate over table twice.  First iteration to count entries and
   * check constraints. */
  n = 0;
  for (lua_pushnil(L); lua_next(L, 2); lua_pop(L, 1)) {
    lupb_def_checkmutable(L, -1);
    ++n;
  }

  /* Second iteration to build deflist.
   * Allocate list with lua_newuserdata() so it is anchored as a GC root in
   * case any Lua functions longjmp(). */
  defs = lua_newuserdata(L, n * sizeof(*defs));
  n = 0;
  for (lua_pushnil(L); lua_next(L, 2); lua_pop(L, 1)) {
    upb_def *def = lupb_def_checkmutable(L, -1);
    defs[n++] = def;
  }

  CHK(upb_symtab_add(s, defs, n, NULL, &status));
  return 0;
}

static int lupb_symtab_lookup(lua_State *L) {
  const upb_symtab *s = lupb_symtab_check(L, 1);
  int i;
  for (i = 2; i <= lua_gettop(L); i++) {
    const upb_def *def = upb_symtab_lookup(s, luaL_checkstring(L, i));
    lupb_def_pushwrapper(L, def, NULL);
    lua_replace(L, i);
  }
  return lua_gettop(L) - 1;
}

static int lupb_symtabiter_next(lua_State *L) {
  upb_symtab_iter *i = lua_touserdata(L, lua_upvalueindex(1));
  if (upb_symtab_done(i)) return 0;
  lupb_def_pushwrapper(L, upb_symtab_iter_def(i), NULL);
  upb_symtab_next(i);
  return 1;
}

static int lupb_symtab_defs(lua_State *L) {
  const upb_symtab *s = lupb_symtab_check(L, 1);
  upb_deftype_t type = lua_gettop(L) > 1 ? luaL_checkint(L, 2) : UPB_DEF_ANY;
  upb_symtab_iter *i = lua_newuserdata(L, sizeof(upb_symtab_iter));
  upb_symtab_begin(i, s, type);
  /* Need to guarantee that the symtab outlives the iter. */
  lua_pushvalue(L, 1);
  lua_pushcclosure(L, &lupb_symtabiter_next, 2);
  return 1;
}

/* This is a *temporary* API that will be removed once pending refactorings are
 * complete (it does not belong here in core because it depends on both
 * the descriptor.proto schema and the protobuf binary format. */
static int lupb_symtab_load_descriptor(lua_State *L) {
  size_t len;
  upb_symtab *s = lupb_symtab_checkmutable(L, 1);
  const char *str = luaL_checklstring(L, 2, &len);
  CHK(upb_load_descriptor_into_symtab(s, str, len, &status));
  return 0;
}

static const struct luaL_Reg lupb_symtab_m[] = {
  {"add", lupb_symtab_add},
  {"defs", lupb_symtab_defs},
  {"freeze", lupb_symtab_freeze},
  {"is_frozen", lupb_symtab_isfrozen},
  {"lookup", lupb_symtab_lookup},
  {"load_descriptor", lupb_symtab_load_descriptor},
  {NULL, NULL}
};


/* lupb_array *****************************************************************/

/* A lupb_array provides a strongly-typed array.
 *
 * For the moment we store all values in the userdata's environment table /
 * userval, for simplicity.  Later we may wish to move the data into raw
 * memory as both a space and time optimization
 *
 * Compared to regular Lua tables:
 *
 * - we only allow integer indices.
 * - all entries must match the type of the table.
 * - we do not allow "holes" in the array; you can only assign to an existing
 *   index or one past the end (which will grow the array by one). */

typedef struct {
  uint32_t size;
  upb_fieldtype_t type;
  const upb_msgdef *msgdef;  /* Only when type == UPB_TYPE_MESSAGE */
} lupb_array;

static lupb_array *lupb_array_check(lua_State *L, int narg) {
  return luaL_checkudata(L, narg, LUPB_ARRAY);
}

static uint32_t lupb_array_checkindex(lua_State *L, int narg, uint32_t max) {
  uint32_t n = lupb_checkuint32(L, narg);
  if (n == 0 || n > max) {  /* Lua uses 1-based indexing. :( */
    luaL_error(L, "Invalid array index.");
  }
  return n;
}

static int lupb_array_new(lua_State *L) {
  lupb_array *array = newudata_with_userval(L, sizeof(*array), LUPB_ARRAY);
  array->size = 0;

  if (lua_type(L, 1) == LUA_TNUMBER) {
    array->type = lupb_checkfieldtype(L, 1);
    if (array->type == UPB_TYPE_MESSAGE) {
      return luaL_error(
          L, "For message arrays construct with the specific message type.");
    }
  } else {
    array->type = UPB_TYPE_MESSAGE;
    array->msgdef = lupb_msgdef_check(L, 1);

    /* Store a reference to this msgdef in the environment table to ensure it
     * outlives this array. */
    lua_getuservalue(L, -1);
    lua_pushvalue(L, 1);
    lua_rawseti(L, -2, 0);
    lua_pop(L, 1);  /* Pop userval. */
  }

  return 1;
}

static int lupb_array_newindex(lua_State *L) {
  lupb_array *array = lupb_array_check(L, 1);
  uint32_t n = lupb_array_checkindex(L, 2, array->size + 1);

  if (n == array->size + 1) {
    array->size++;
  }

  if (array->type == UPB_TYPE_MESSAGE) {
    if (array->msgdef != lupb_msg_checkdef(L, 3)) {
      return luaL_error(L, "Tried to assign wrong message type.");
    }
  } else {
    lupb_checkval(L, 3, array->type);
  }

  /* Write value to userval table. */
  lua_getuservalue(L, 1);
  lua_pushvalue(L, 3);
  lua_rawseti(L, -2, n);

  return 0;  /* 1 for chained assignments? */
}

static int lupb_array_index(lua_State *L) {
  lupb_array *array = lupb_array_check(L, 1);
  uint32_t n = lupb_array_checkindex(L, 2, array->size);

  lua_getuservalue(L, 1);
  lua_rawgeti(L, -1, n);
  return 1;
}

static int lupb_array_len(lua_State *L) {
  lupb_array *array = lupb_array_check(L, 1);
  lua_pushnumber(L, array->size);
  return 1;
}

static const struct luaL_Reg lupb_array_mm[] = {
  {"__index", lupb_array_index},
  {"__len", lupb_array_len},
  {"__newindex", lupb_array_newindex},
  {NULL, NULL}
};

/* lupb_msg **************************************************************/

/* A lupb_msg is a userdata where:
 * 
 * - the userdata's memory contains hasbits and primitive fields.
 * - the userdata's environment table / uservalue contains references to string
 *   fields, submessage fields, and array fields. */

typedef struct {
  const lupb_msgdef *lmd;
  /* Data follows, in a flat buffer. */
} lupb_msg;

#define MSGDEF_INDEX 0

static bool in_userval(const upb_fielddef *f) {
  return upb_fielddef_isseq(f) || upb_fielddef_issubmsg(f) ||
         upb_fielddef_isstring(f);
}

static size_t lupb_sizeof(lua_State *L, const upb_fielddef *f) {
  switch (upb_fielddef_type(f)) {
    case UPB_TYPE_BOOL:
      return 1;
    case UPB_TYPE_INT32:
    case UPB_TYPE_UINT32:
    case UPB_TYPE_ENUM:
    case UPB_TYPE_FLOAT:
      return 4;
    case UPB_TYPE_INT64:
    case UPB_TYPE_UINT64:
    case UPB_TYPE_DOUBLE:
      return 8;
    case UPB_TYPE_STRING:
    case UPB_TYPE_BYTES:
    case UPB_TYPE_MESSAGE:
      break;
  }
  lupb_assert(L, false);
  return 0;
}

static int div_round_up(size_t n, size_t d) {
  int ret = n / d;
  /* If there was a positive remainder, then the result was rounded down and we
   * need to compensate by adding one. */
  if (n % d > 0) ++ret;
  return ret;
}

static size_t align_up(size_t val, size_t align) {
  return val % align == 0 ? val : val + align - (val % align);
}

<<<<<<< HEAD
// If we always read/write as a consistent type to each value, this shouldn't
// violate aliasing.
//
// Note that the slightly prettier option of:
//
//   *(type*)(&msg->data[ofs])
//
// ...is potentially more questionable wrt the C standard and aliasing.
// Does the expression &msg->data[ofs] "access the stored value"?  If so,
// this would violate aliasing.  So instead we use the expression:
//
//   (char*)msg + sizeof(lupb_msg) + ofs
//
// ...which unambigiously is doing nothing but calculating a pointer address.
#define DEREF(msg, ofs, type) *(type*)((char*)msg + sizeof(lupb_msg) + ofs)
=======
#define CHARPTR_AT(msg, ofs) ((char*)msg + sizeof(lupb_msg) + ofs)

/* If we always read/write as a consistent type to each value, this shouldn't
 * violate aliasing. */
#define DEREF(msg, ofs, type) *(type*)CHARPTR_AT(msg, ofs)
>>>>>>> 97eeb570

lupb_msg *lupb_msg_check(lua_State *L, int narg) {
  lupb_msg *msg = luaL_checkudata(L, narg, LUPB_MSG);
  if (!msg->lmd) luaL_error(L, "called into dead msg");
  return msg;
}

const upb_msgdef *lupb_msg_checkdef(lua_State *L, int narg) {
  return lupb_msg_check(L, narg)->lmd->md;
}

static const upb_fielddef *lupb_msg_checkfield(lua_State *L,
                                               const lupb_msgdef *lmd,
                                               int fieldarg) {
  size_t len;
  const char *fieldname = luaL_checklstring(L, fieldarg, &len);
  const upb_fielddef *f = upb_msgdef_ntof(lmd->md, fieldname, len);

  if (!f) {
    const char *msg = lua_pushfstring(L, "no such field: %s", fieldname);
    luaL_argerror(L, fieldarg, msg);
    return NULL;  /* Never reached. */
  }

  return f;
}

/* Assigns offsets for storing data in instances of messages for this type, if
 * they have not already been assigned.  "narg" should be the stack location of
 * a Lua msgdef object.  It should be frozen (if it is not, we will throw an
 * error).  It should not throw errors in any other case, since we may have
 * values on our stack that would leak if we longjmp'd across them.
 *
 * TODO(haberman): (if we want to avoid this and be robust against even lua
 * errors due to OOM, we should stop using upb_handlers_newfrozen() and
 * implement it ourselves with a Lua table as cache, since that would get
 * cleaned up properly on error). */
static lupb_msgdef *lupb_msg_assignoffsets(lua_State *L, int narg) {
  int idx;
  upb_msg_field_iter i;
  lupb_msgdef *lmd = lupb_msgdef_check2(L, narg);

  if (!upb_msgdef_isfrozen(lmd->md))
    luaL_error(L, "msgdef must be frozen");

  if (lmd->field_offsets) {
    /* Already assigned. */
    return lmd;
  }

  {
    int n = upb_msgdef_numfields(lmd->md);
    uint16_t *offsets = malloc(sizeof(*offsets) * n);

    /* Offset with the raw data part; starts with hasbits. */
    size_t hasbits_size = div_round_up(n, 8);
    size_t data_ofs = hasbits_size;
    /* Index within the userval.
     * Starts at one to not collide with MSGDEF_INDEX. */
    size_t userval_idx = 1;

    /* Assign offsets. */
    for (upb_msg_field_begin(&i, lmd->md);
         !upb_msg_field_done(&i);
         upb_msg_field_next(&i)) {
      upb_fielddef *f = upb_msg_iter_field(&i);
      if (in_userval(f)) {
        offsets[upb_fielddef_index(f)] = userval_idx++;
      } else {
        size_t size = lupb_sizeof(L, f);
        data_ofs = align_up(data_ofs, size);
        offsets[upb_fielddef_index(f)] = data_ofs;
        data_ofs += size;
      }
    }

    lmd->field_offsets = offsets;
    lmd->msg_size = sizeof(lupb_msg) + data_ofs;
    lmd->hasbits_size = hasbits_size;
  }

  /* Now recursively assign offsets for all submessages, and also add them to
   * the uservalue to ensure that all the lupb_msgdef objects for our
   * submessages outlive us.  This is particularly important if/when we build
   * handlers to populate this msgdef. */

  lua_pushvalue(L, narg);
  lua_newtable(L);  /* This will be our userval. */

  idx = 1;
  for (upb_msg_field_begin(&i, lmd->md);
       !upb_msg_field_done(&i);
       upb_msg_field_next(&i)) {
    upb_fielddef *f = upb_msg_iter_field(&i);
    if (upb_fielddef_type(f) == UPB_TYPE_MESSAGE) {
      bool created = lupb_def_pushwrapper(L, upb_fielddef_subdef(f), NULL);
      UPB_ASSERT_VAR(created, !created);
      lupb_msg_assignoffsets(L, -1);
      lua_rawseti(L, -2, idx++);  /* Append to uservalue. */
    }
  }

  lua_setuservalue(L, -2);
  lua_pop(L, 1);  /* copy of msgdef */

  return lmd;
}

void lupb_msg_pushnew(lua_State *L, int narg) {
  lupb_msgdef *lmd = lupb_msg_assignoffsets(L, narg);
  lupb_msg *msg;

  /* Add passed-in MessageDef to a table which will become the msg's userval. */
  lua_pushvalue(L, narg);
  lua_newtable(L);
  lua_pushvalue(L, narg);
  lua_rawseti(L, -2, MSGDEF_INDEX);

  msg = newudata_with_userval(L, lmd->msg_size, LUPB_MSG);
  memset(msg, 0, lmd->msg_size);

  /* Create a msg->msgdef reference, both:
   * 1. a pointer in the userdata itself (for easy access) and */
  msg->lmd = lmd;

  /* 2. a reference in Lua-space from the msg's uservalue to the messagedef
   *    wrapper object (so the msgdef wrapper object will always outlive us,
   *    GC-wise). */
  lua_pushvalue(L, -2);     /* Push the table from before. */
  lua_setuservalue(L, -2);  /* Pop table, now msg is at top again. */
  lua_remove(L, -2);        /* Remove table, so new message is only new val. */
}

static int lupb_msg_new(lua_State *L) {
  lupb_msg_pushnew(L, 1);
  return 1;
}

static bool lupb_msg_has(const lupb_msg *msg, const upb_fielddef *f) {
  uint16_t idx = upb_fielddef_index(f);
  return *CHARPTR_AT(msg, idx / 8) & (1 << (idx % 8));
}

static void lupb_msg_set(lupb_msg *msg, const upb_fielddef *f) {
  uint16_t idx = upb_fielddef_index(f);
  *CHARPTR_AT(msg, idx / 8) |= (1 << (idx % 8));
}

static int lupb_msg_index(lua_State *L) {
  lupb_msg *msg = lupb_msg_check(L, 1);
  const upb_fielddef *f = lupb_msg_checkfield(L, msg->lmd, 2);
  int ofs;

  if (!upb_fielddef_isseq(f) && !lupb_msg_has(msg, f)) {
    lua_pushnil(L);
    return 1;
  }

  ofs = msg->lmd->field_offsets[upb_fielddef_index(f)];

  if (in_userval(f)) {
    lua_getuservalue(L, 1);
    lua_pushinteger(L, ofs);
    lua_rawget(L, -2);
  } else {
    switch (upb_fielddef_type(f)) {
      case UPB_TYPE_FLOAT:
        lupb_pushfloat(L, DEREF(msg, ofs, float));
        break;
      case UPB_TYPE_DOUBLE:
        lupb_pushdouble(L, DEREF(msg, ofs, double));
        break;
      case UPB_TYPE_BOOL:
        lua_pushboolean(L, DEREF(msg, ofs, bool));
        break;
      case UPB_TYPE_ENUM:
      case UPB_TYPE_INT32:
        lupb_pushint32(L, DEREF(msg, ofs, int32_t));
        break;
      case UPB_TYPE_UINT32:
        lupb_pushuint32(L, DEREF(msg, ofs, uint32_t));
        break;
      case UPB_TYPE_INT64:
        if (LUA_VERSION_NUM < 503) {
          /* Check value? Lua < 5.3.0 has no native integer support, lua_Number
           * is probably double which can't exactly represent large int64s. */
        }
        lupb_pushint64(L, DEREF(msg, ofs, int64_t));
        break;
      case UPB_TYPE_UINT64:
        if (LUA_VERSION_NUM < 503) {
          /* Check value? Lua < 5.3.0 has no native integer support, lua_Number
           * is probably double which can't exactly represent large uint64s. */
        }
        lupb_pushuint64(L, DEREF(msg, ofs, uint64_t));
        break;
      case UPB_TYPE_STRING:
      case UPB_TYPE_BYTES:
      case UPB_TYPE_MESSAGE:
        lupb_assert(L, false);
        break;
    }
  }

  return 1;
}

int lupb_msg_newindex(lua_State *L) {
  lupb_msg *msg = lupb_msg_check(L, 1);
  const upb_fielddef *f = lupb_msg_checkfield(L, msg->lmd, 2);
  int ofs;

  lupb_msg_set(msg, f);

  ofs = msg->lmd->field_offsets[upb_fielddef_index(f)];

  if (in_userval(f)) {
    /* Type-check and then store in the userval. */
    if (upb_fielddef_isseq(f)) {
      lupb_array *array = lupb_array_check(L, 3);
      if (array->type != upb_fielddef_type(f) ||
          (array->type == UPB_TYPE_MESSAGE &&
           array->msgdef != upb_fielddef_msgsubdef(f))) {
        return luaL_error(L, "Array type mismatch");
      }
    } else if (upb_fielddef_isstring(f)) {
      lupb_checkstring(L, 3);
    } else {
      if (lupb_msg_checkdef(L, 3) != upb_fielddef_msgsubdef(f)) {
        return luaL_error(L, "Message type mismatch");
      }
    }
    lua_getuservalue(L, 1);
    lua_pushvalue(L, 3);
    lua_rawseti(L, -2, ofs);
  } else {
    switch (upb_fielddef_type(f)) {
      case UPB_TYPE_FLOAT:
        DEREF(msg, ofs, float) = lupb_checkfloat(L, 3);
        break;
      case UPB_TYPE_DOUBLE:
        DEREF(msg, ofs, double) = lupb_checkdouble(L, 3);
        break;
      case UPB_TYPE_ENUM:
      case UPB_TYPE_INT32:
        DEREF(msg, ofs, int32_t) = lupb_checkint32(L, 3);
        break;
      case UPB_TYPE_UINT32:
        DEREF(msg, ofs, uint32_t) = lupb_checkuint32(L, 3);
        break;
      case UPB_TYPE_INT64:
        DEREF(msg, ofs, int64_t) = lupb_checkint64(L, 3);
        break;
      case UPB_TYPE_UINT64:
        DEREF(msg, ofs, uint64_t) = lupb_checkuint64(L, 3);
        break;
      case UPB_TYPE_BOOL:
        DEREF(msg, ofs, bool) = lupb_checkbool(L, 3);
        break;
      case UPB_TYPE_STRING:
      case UPB_TYPE_BYTES:
      case UPB_TYPE_MESSAGE:
        lupb_assert(L, false);
    }
  }

  return 0;  /* 1 for chained assignments? */
}

static const struct luaL_Reg lupb_msg_mm[] = {
  {"__index", lupb_msg_index},
  {"__newindex", lupb_msg_newindex},
  {NULL, NULL}
};


/* lupb_msg populating handlers ***********************************************/

/* NOTE: doesn't support repeated or submessage fields yet.  Coming soon. */

typedef struct {
  uint32_t ofs;
  uint32_t hasbit;
} lupb_handlerdata;

static void lupb_sethasbit(lupb_msg *msg, uint32_t hasbit) {
  *CHARPTR_AT(msg, hasbit / 8) |= 1 << (hasbit % 8);
}

static size_t strhandler(void *closure, const void *hd, const char *str,
                         size_t len, const upb_bufhandle *handle) {
  lupb_msg *msg = closure;
  const lupb_handlerdata *data = hd;
  lua_State *L = msg->lmd->L;
  UPB_UNUSED(handle);

  lua_pushlstring(L, str, len);
  lua_rawseti(L, -2, data->ofs);
  lupb_sethasbit(msg, data->hasbit);
  return len;
}

const void *newhandlerdata(upb_handlers *h, uint32_t ofs, uint32_t hasbit) {
  lupb_handlerdata *data = malloc(sizeof(*data));
  data->ofs = ofs;
  data->hasbit = hasbit;
  upb_handlers_addcleanup(h, data, free);
  return data;
}

void callback(const void *closure, upb_handlers *h) {
  lua_State *L = (lua_State*)closure;
  lupb_msgdef *lmd;
  upb_msg_field_iter i;

  lupb_def_pushwrapper(L, upb_msgdef_upcast(upb_handlers_msgdef(h)), NULL);
  lmd = lupb_msg_assignoffsets(L, -1);
  upb_msg_field_begin(&i, upb_handlers_msgdef(h));
  for (; !upb_msg_field_done(&i); upb_msg_field_next(&i)) {
    upb_fielddef *f = upb_msg_iter_field(&i);
    int hasbit = upb_fielddef_index(f);
    uint16_t ofs = lmd->field_offsets[upb_fielddef_index(f)];
    if (upb_fielddef_isseq(f)) {
      luaL_error(L, "Doesn't support repeated fields yet.");
    } else {
      switch (upb_fielddef_type(f)) {
        case UPB_TYPE_BOOL:
        case UPB_TYPE_INT32:
        case UPB_TYPE_UINT32:
        case UPB_TYPE_ENUM:
        case UPB_TYPE_FLOAT:
        case UPB_TYPE_INT64:
        case UPB_TYPE_UINT64:
        case UPB_TYPE_DOUBLE:
          hasbit += sizeof(lupb_msg) * 8;
          ofs += sizeof(lupb_msg);
          upb_shim_set(h, f, ofs, hasbit);
          break;
        case UPB_TYPE_STRING:
        case UPB_TYPE_BYTES: {
          upb_handlerattr attr = UPB_HANDLERATTR_INITIALIZER;
          upb_handlerattr_sethandlerdata(&attr, newhandlerdata(h, ofs, hasbit));
          /* XXX: does't currently handle split buffers. */
          upb_handlers_setstring(h, f, strhandler, &attr);
          upb_handlerattr_uninit(&attr);
          break;
        }
        case UPB_TYPE_MESSAGE:
          luaL_error(L, "Doesn't support submessages yet.");
          break;
      }
    }
  }
  lua_pop(L, 1);  /* msgdef wrapper */
}

const upb_handlers *lupb_msg_newwritehandlers(lua_State *L, int narg,
                                              const void *owner) {
  lupb_msgdef *lmd = lupb_msg_assignoffsets(L, narg);
  return upb_handlers_newfrozen(lmd->md, owner, callback, L);
}


/* lupb toplevel **************************************************************/

static int lupb_freeze(lua_State *L) {
  int n = lua_gettop(L);
  int i;
  /* Scratch memory; lua_newuserdata() anchors it as a GC root in case any Lua
   * functions fail. */
  upb_def **defs = lua_newuserdata(L, n * sizeof(upb_def*));

  for (i = 0; i < n; i++) {
    /* Could allow an array of defs here also. */
    defs[i] = lupb_def_checkmutable(L, i + 1);
  }
  CHK(upb_def_freeze(defs, n, &status));
  return 0;
}

static const struct luaL_Reg lupb_toplevel_m[] = {
  {"Array", lupb_array_new},
  {"EnumDef", lupb_enumdef_new},
  {"FieldDef", lupb_fielddef_new},
  {"Message", lupb_msg_new},
  {"MessageDef", lupb_msgdef_new},
  {"SymbolTable", lupb_symtab_new},
  {"freeze", lupb_freeze},

  {NULL, NULL}
};

void lupb_register_type(lua_State *L, const char *name, const luaL_Reg *m,
                        const luaL_Reg *mm, bool refcount_gc) {
  luaL_newmetatable(L, name);

  if (mm) {
    lupb_setfuncs(L, mm);
  }

  if (refcount_gc) {
    lupb_setfuncs(L, lupb_refcounted_mm);
  }

  if (m) {
    /* Methods go in the mt's __index method.  This implies that you can'
     * implement __index and also have methods. */
    lua_getfield(L, -1, "__index");
    lupb_assert(L, lua_isnil(L, -1));
    lua_pop(L, 1);

    lua_createtable(L, 0, 0);
    lupb_setfuncs(L, m);
    lua_setfield(L, -2, "__index");
  }

  lua_pop(L, 1);  /* The mt. */
}

static void lupb_setfieldi(lua_State *L, const char *field, int i) {
  lua_pushinteger(L, i);
  lua_setfield(L, -2, field);
}

int luaopen_upb_c(lua_State *L) {
  static char module_key;
  if (lupb_openlib(L, &module_key, "upb_c", lupb_toplevel_m)) {
    return 1;
  }

  /* Non-refcounted types. */
  lupb_register_type(L, LUPB_ARRAY,    NULL,            lupb_array_mm,   false);
  lupb_register_type(L, LUPB_MSG,      NULL,            lupb_msg_mm,     false);

  /* Refcounted types. */
  lupb_register_type(L, LUPB_ENUMDEF,  lupb_enumdef_m,  lupb_enumdef_mm,  true);
  lupb_register_type(L, LUPB_FIELDDEF, lupb_fielddef_m, NULL,             true);
  lupb_register_type(L, LUPB_SYMTAB,   lupb_symtab_m,   NULL,             true);

  /* Refcounted but with custom __gc. */
  lupb_register_type(L, LUPB_MSGDEF,   lupb_msgdef_m,   lupb_msgdef_mm,  false);

  /* Create our object cache. */
  lua_newtable(L);
  lua_createtable(L, 0, 1);  /* Cache metatable. */
  lua_pushstring(L, "v");    /* Values are weak. */
  lua_setfield(L, -2, "__mode");
  lua_setmetatable(L, -2);
  lua_setfield(L, LUA_REGISTRYINDEX, LUPB_OBJCACHE);

  /* Register constants. */
  lupb_setfieldi(L, "LABEL_OPTIONAL", UPB_LABEL_OPTIONAL);
  lupb_setfieldi(L, "LABEL_REQUIRED", UPB_LABEL_REQUIRED);
  lupb_setfieldi(L, "LABEL_REPEATED", UPB_LABEL_REPEATED);

  lupb_setfieldi(L, "TYPE_DOUBLE",    UPB_TYPE_DOUBLE);
  lupb_setfieldi(L, "TYPE_FLOAT",     UPB_TYPE_FLOAT);
  lupb_setfieldi(L, "TYPE_INT64",     UPB_TYPE_INT64);
  lupb_setfieldi(L, "TYPE_UINT64",    UPB_TYPE_UINT64);
  lupb_setfieldi(L, "TYPE_INT32",     UPB_TYPE_INT32);
  lupb_setfieldi(L, "TYPE_BOOL",      UPB_TYPE_BOOL);
  lupb_setfieldi(L, "TYPE_STRING",    UPB_TYPE_STRING);
  lupb_setfieldi(L, "TYPE_MESSAGE",   UPB_TYPE_MESSAGE);
  lupb_setfieldi(L, "TYPE_BYTES",     UPB_TYPE_BYTES);
  lupb_setfieldi(L, "TYPE_UINT32",    UPB_TYPE_UINT32);
  lupb_setfieldi(L, "TYPE_ENUM",      UPB_TYPE_ENUM);

  lupb_setfieldi(L, "INTFMT_VARIABLE",  UPB_INTFMT_VARIABLE);
  lupb_setfieldi(L, "INTFMT_FIXED",     UPB_INTFMT_FIXED);
  lupb_setfieldi(L, "INTFMT_ZIGZAG",    UPB_INTFMT_ZIGZAG);

  lupb_setfieldi(L, "DESCRIPTOR_TYPE_DOUBLE",    UPB_DESCRIPTOR_TYPE_DOUBLE);
  lupb_setfieldi(L, "DESCRIPTOR_TYPE_FLOAT",     UPB_DESCRIPTOR_TYPE_FLOAT);
  lupb_setfieldi(L, "DESCRIPTOR_TYPE_INT64",     UPB_DESCRIPTOR_TYPE_INT64);
  lupb_setfieldi(L, "DESCRIPTOR_TYPE_UINT64",    UPB_DESCRIPTOR_TYPE_UINT64);
  lupb_setfieldi(L, "DESCRIPTOR_TYPE_INT32",     UPB_DESCRIPTOR_TYPE_INT32);
  lupb_setfieldi(L, "DESCRIPTOR_TYPE_FIXED64",   UPB_DESCRIPTOR_TYPE_FIXED64);
  lupb_setfieldi(L, "DESCRIPTOR_TYPE_FIXED32",   UPB_DESCRIPTOR_TYPE_FIXED32);
  lupb_setfieldi(L, "DESCRIPTOR_TYPE_BOOL",      UPB_DESCRIPTOR_TYPE_BOOL);
  lupb_setfieldi(L, "DESCRIPTOR_TYPE_STRING",    UPB_DESCRIPTOR_TYPE_STRING);
  lupb_setfieldi(L, "DESCRIPTOR_TYPE_GROUP",     UPB_DESCRIPTOR_TYPE_GROUP);
  lupb_setfieldi(L, "DESCRIPTOR_TYPE_MESSAGE",   UPB_DESCRIPTOR_TYPE_MESSAGE);
  lupb_setfieldi(L, "DESCRIPTOR_TYPE_BYTES",     UPB_DESCRIPTOR_TYPE_BYTES);
  lupb_setfieldi(L, "DESCRIPTOR_TYPE_UINT32",    UPB_DESCRIPTOR_TYPE_UINT32);
  lupb_setfieldi(L, "DESCRIPTOR_TYPE_ENUM",      UPB_DESCRIPTOR_TYPE_ENUM);
  lupb_setfieldi(L, "DESCRIPTOR_TYPE_SFIXED32",  UPB_DESCRIPTOR_TYPE_SFIXED32);
  lupb_setfieldi(L, "DESCRIPTOR_TYPE_SFIXED64",  UPB_DESCRIPTOR_TYPE_SFIXED64);
  lupb_setfieldi(L, "DESCRIPTOR_TYPE_SINT32",    UPB_DESCRIPTOR_TYPE_SINT32);
  lupb_setfieldi(L, "DESCRIPTOR_TYPE_SINT64",    UPB_DESCRIPTOR_TYPE_SINT64);

  lupb_setfieldi(L, "DEF_MSG",      UPB_DEF_MSG);
  lupb_setfieldi(L, "DEF_FIELD",    UPB_DEF_FIELD);
  lupb_setfieldi(L, "DEF_ENUM",     UPB_DEF_ENUM);
  lupb_setfieldi(L, "DEF_SERVICE",  UPB_DEF_SERVICE);
  lupb_setfieldi(L, "DEF_ANY",      UPB_DEF_ANY);

  lupb_setfieldi(L, "HANDLER_INT32",       UPB_HANDLER_INT32);
  lupb_setfieldi(L, "HANDLER_INT64",       UPB_HANDLER_INT64);
  lupb_setfieldi(L, "HANDLER_UINT32",      UPB_HANDLER_UINT32);
  lupb_setfieldi(L, "HANDLER_UINT64",      UPB_HANDLER_UINT64);
  lupb_setfieldi(L, "HANDLER_FLOAT",       UPB_HANDLER_FLOAT);
  lupb_setfieldi(L, "HANDLER_DOUBLE",      UPB_HANDLER_DOUBLE);
  lupb_setfieldi(L, "HANDLER_BOOL",        UPB_HANDLER_BOOL);
  lupb_setfieldi(L, "HANDLER_STARTSTR",    UPB_HANDLER_STARTSTR);
  lupb_setfieldi(L, "HANDLER_STRING",      UPB_HANDLER_STRING);
  lupb_setfieldi(L, "HANDLER_ENDSTR",      UPB_HANDLER_ENDSTR);
  lupb_setfieldi(L, "HANDLER_STARTSUBMSG", UPB_HANDLER_STARTSUBMSG);
  lupb_setfieldi(L, "HANDLER_ENDSUBMSG",   UPB_HANDLER_ENDSUBMSG);
  lupb_setfieldi(L, "HANDLER_STARTSEQ",    UPB_HANDLER_STARTSEQ);
  lupb_setfieldi(L, "HANDLER_ENDSEQ",      UPB_HANDLER_ENDSEQ);

  return 1;  /* Return package table. */
}<|MERGE_RESOLUTION|>--- conflicted
+++ resolved
@@ -1341,29 +1341,22 @@
   return val % align == 0 ? val : val + align - (val % align);
 }
 
-<<<<<<< HEAD
-// If we always read/write as a consistent type to each value, this shouldn't
-// violate aliasing.
-//
-// Note that the slightly prettier option of:
-//
-//   *(type*)(&msg->data[ofs])
-//
-// ...is potentially more questionable wrt the C standard and aliasing.
-// Does the expression &msg->data[ofs] "access the stored value"?  If so,
-// this would violate aliasing.  So instead we use the expression:
-//
-//   (char*)msg + sizeof(lupb_msg) + ofs
-//
-// ...which unambigiously is doing nothing but calculating a pointer address.
-#define DEREF(msg, ofs, type) *(type*)((char*)msg + sizeof(lupb_msg) + ofs)
-=======
+/* If we always read/write as a consistent type to each value, this shouldn't
+ * violate aliasing.
+ *
+ * Note that the slightly prettier option of:
+ *
+ *   *(type*)(&msg->data[ofs])
+ *
+ * ...is potentially more questionable wrt the C standard and aliasing.
+ * Does the expression &msg->data[ofs] "access the stored value"?  If so,
+ * this would violate aliasing.  So instead we use the expression:
+ *
+ *   (char*)msg + sizeof(lupb_msg) + ofs
+ *
+ * ...which unambigiously is doing nothing but calculating a pointer address. */
 #define CHARPTR_AT(msg, ofs) ((char*)msg + sizeof(lupb_msg) + ofs)
-
-/* If we always read/write as a consistent type to each value, this shouldn't
- * violate aliasing. */
 #define DEREF(msg, ofs, type) *(type*)CHARPTR_AT(msg, ofs)
->>>>>>> 97eeb570
 
 lupb_msg *lupb_msg_check(lua_State *L, int narg) {
   lupb_msg *msg = luaL_checkudata(L, narg, LUPB_MSG);
