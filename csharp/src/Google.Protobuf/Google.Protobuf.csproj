﻿<Project Sdk="Microsoft.NET.Sdk">

  <PropertyGroup>
    <Description>C# runtime library for Protocol Buffers - Google's data interchange format.</Description>
    <Copyright>Copyright 2015, Google Inc.</Copyright>
    <AssemblyTitle>Google Protocol Buffers</AssemblyTitle>
<<<<<<< HEAD
    <VersionPrefix>3.11.4</VersionPrefix>
    <!-- C# 7.2 is required for Span/BufferWriter/ReadOnlySequence -->
    <LangVersion>7.2</LangVersion>
=======
    <VersionPrefix>3.12.0-rc2</VersionPrefix>
    <LangVersion>6</LangVersion>
>>>>>>> 80535258
    <Authors>Google Inc.</Authors>
    <TargetFrameworks>netstandard1.1;netstandard2.0;net45</TargetFrameworks>
    <GenerateDocumentationFile>true</GenerateDocumentationFile>
    <AssemblyOriginatorKeyFile>../../keys/Google.Protobuf.snk</AssemblyOriginatorKeyFile>
    <SignAssembly>true</SignAssembly>
    <PublicSign Condition=" '$(OS)' != 'Windows_NT' ">true</PublicSign>
    <PackageTags>Protocol;Buffers;Binary;Serialization;Format;Google;proto;proto3</PackageTags>
    <PackageReleaseNotes>C# proto3 support</PackageReleaseNotes>
    <PackageProjectUrl>https://github.com/protocolbuffers/protobuf</PackageProjectUrl>
    <PackageLicenseUrl>https://github.com/protocolbuffers/protobuf/blob/master/LICENSE</PackageLicenseUrl>
    <RepositoryType>git</RepositoryType>
    <RepositoryUrl>https://github.com/protocolbuffers/protobuf.git</RepositoryUrl>
    <DefineConstants>$(DefineConstants);GOOGLE_PROTOBUF_SUPPORT_SYSTEM_MEMORY</DefineConstants>
    <AllowUnsafeBlocks>True</AllowUnsafeBlocks>
    <!-- Include PDB in the built .nupkg -->
    <AllowedOutputExtensionsInPackageBuildOutputFolder>$(AllowedOutputExtensionsInPackageBuildOutputFolder);.pdb</AllowedOutputExtensionsInPackageBuildOutputFolder>
  </PropertyGroup>

  <PropertyGroup Condition=" '$(TargetFramework)' == 'netstandard2.0' ">
    <DefineConstants>$(DefineConstants);GOOGLE_PROTOBUF_SUPPORT_FAST_STRING</DefineConstants>
  </PropertyGroup>

  <ItemGroup>
    <PackageReference Include="System.Memory" Version="4.5.2"/>
    <PackageReference Include="Microsoft.SourceLink.GitHub" PrivateAssets="All" Version="1.0.0-beta2-18618-05"/>
    <!-- Needed for the net45 build to work on Unix. See https://github.com/dotnet/designs/pull/33 -->
    <PackageReference Include="Microsoft.NETFramework.ReferenceAssemblies" PrivateAssets="All" Version="1.0.0"/>
  </ItemGroup>

  <!-- Needed for netcoreapp2.1 to work correctly. .NET is not able to load the assembly without this -->
  <ItemGroup Condition=" '$(TargetFramework)' == 'netstandard2.0' ">
    <PackageReference Include="System.Runtime.CompilerServices.Unsafe" Version="4.5.2"/>
  </ItemGroup>

</Project><|MERGE_RESOLUTION|>--- conflicted
+++ resolved
@@ -1,17 +1,12 @@
-﻿<Project Sdk="Microsoft.NET.Sdk">
+<Project Sdk="Microsoft.NET.Sdk">
 
   <PropertyGroup>
     <Description>C# runtime library for Protocol Buffers - Google's data interchange format.</Description>
     <Copyright>Copyright 2015, Google Inc.</Copyright>
     <AssemblyTitle>Google Protocol Buffers</AssemblyTitle>
-<<<<<<< HEAD
-    <VersionPrefix>3.11.4</VersionPrefix>
+    <VersionPrefix>3.12.0-rc2</VersionPrefix>
     <!-- C# 7.2 is required for Span/BufferWriter/ReadOnlySequence -->
     <LangVersion>7.2</LangVersion>
-=======
-    <VersionPrefix>3.12.0-rc2</VersionPrefix>
-    <LangVersion>6</LangVersion>
->>>>>>> 80535258
     <Authors>Google Inc.</Authors>
     <TargetFrameworks>netstandard1.1;netstandard2.0;net45</TargetFrameworks>
     <GenerateDocumentationFile>true</GenerateDocumentationFile>
